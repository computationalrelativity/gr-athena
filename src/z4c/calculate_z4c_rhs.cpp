//========================================================================================
// Athena++ astrophysical MHD code
// Copyright(C) 2014 James M. Stone <jmstone@princeton.edu> and other code contributors
// Licensed under the 3-clause BSD License, see LICENSE file for details
//========================================================================================
//! \file adm_z4c.cpp
//  \brief implementation of functions in the Z4c class related to ADM decomposition

// C++ standard headers
#include <algorithm> // max
#include <cmath> // exp, pow, sqrt
#include <iomanip>
#include <iostream>
#include <fstream>

// Athena++ headers
#include "z4c.hpp"
#include "z4c_macro.hpp"
#include "../coordinates/coordinates.hpp"
#include "../mesh/mesh.hpp"

//----------------------------------------------------------------------------------------
// \!fn void Z4c::Z4cRHS(AthenaArray<Real> & u, AthenaArray<Real> & u_mat, AthenaArray<Real> & u_rhs)
// \brief compute the RHS given the state vector and matter state
//
// This function operates only on the interior points of the MeshBlock

void Z4c::Z4cRHS(AthenaArray<Real> & u, AthenaArray<Real> & u_mat, AthenaArray<Real> & u_rhs)
{

  Z4c_vars z4c, rhs;
  SetZ4cAliases(u, z4c);
  SetZ4cAliases(u_rhs, rhs);

  Matter_vars mat;
  SetMatterAliases(u_mat, mat);

  // DEBUG
  MeshBlock * pmb = pmy_block;
  Coordinates * pco = pmb->pcoord;
  // END DEBUG

<<<<<<< HEAD
#if (0)  //DEBUG (for output in y-direction)
  Real i_test = pmy_block->is; //where to evaluate things
  std::cout << "Writing test output to file..." << std::endl;
  std::ofstream outdata;
  outdata.open ("output.dat");
#endif  //END DEBUG
=======
//  //DEBUG (for output in y-direction, to be read by Mathematica)
//  Real i_test = pmy_block->is; //where to evaluate things
//  std::cout << "Writing test output to file..." << std::endl;
//  std::ofstream outdata;
//  outdata.open ("output.dat");
//  //END DEBUG
>>>>>>> 359fbd6c

  ILOOP2(k,j) {
    // -----------------------------------------------------------------------------------
    // 1st derivatives
    //
    // Scalars
    for(int a = 0; a < NDIM; ++a) {
      ILOOP1(i) {
        dalpha_d(a,i) = FD.Dx(a, z4c.alpha(k,j,i));
        dchi_d(a,i)   = FD.Dx(a, z4c.chi(k,j,i));
        dKhat_d(a,i)  = FD.Dx(a, z4c.Khat(k,j,i));
        dTheta_d(a,i) = FD.Dx(a, z4c.Theta(k,j,i));
      }
    }
    // Vectors
    for(int a = 0; a < NDIM; ++a)
    for(int b = 0; b < NDIM; ++b) {
      ILOOP1(i) {
        dbeta_du(b,a,i) = FD.Dx(b, z4c.beta_u(a,k,j,i));
        dGam_du(b,a,i)  = FD.Dx(b, z4c.Gam_u(a,k,j,i));
      }
    }
    // Tensors
    for(int a = 0; a < NDIM; ++a)
    for(int b = a; b < NDIM; ++b)
    for(int c = 0; c < NDIM; ++c) {
      ILOOP1(i) {
        dg_ddd(c,a,b,i) = FD.Dx(c, z4c.g_dd(a,b,k,j,i));
        dA_ddd(c,a,b,i) = FD.Dx(c, z4c.A_dd(a,b,k,j,i));
      }
    }

    // -----------------------------------------------------------------------------------
    // 2nd derivatives
    //
    // Scalars
    for(int a = 0; a < NDIM; ++a) {
      ILOOP1(i) {
        ddalpha_dd(a,a,i) = FD.Dxx(a, z4c.alpha(k,j,i));
        ddchi_dd(a,a,i) = FD.Dxx(a, z4c.chi(k,j,i));
      }
      for(int b = a + 1; b < NDIM; ++b) {
        ILOOP1(i) {
          ddalpha_dd(a,b,i) = FD.Dxy(a, b, z4c.alpha(k,j,i));
          ddchi_dd(a,b,i) = FD.Dxy(a, b, z4c.chi(k,j,i));
        }
      }
    }
    // Vectors
    for(int c = 0; c < NDIM; ++c)
    for(int a = 0; a < NDIM; ++a)
    for(int b = a; b < NDIM; ++b) {
      if(a == b) {
        ILOOP1(i) {
          ddbeta_ddu(a,b,c,i) = FD.Dxx(a, z4c.beta_u(c,k,j,i));
        }
      }
      else {
        ILOOP1(i) {
          ddbeta_ddu(a,b,c,i) = FD.Dxy(a, b, z4c.beta_u(c,k,j,i));
        }
      }
    }
    // Tensors
    for(int c = 0; c < NDIM; ++c)
    for(int d = c; d < NDIM; ++d)
    for(int a = 0; a < NDIM; ++a)
    for(int b = a; b < NDIM; ++b) {
      if(a == b) {
        ILOOP1(i) {
          ddg_dddd(a,b,c,d,i) = FD.Dxx(a, z4c.g_dd(c,d,k,j,i));
        }
      }
      else {
        ILOOP1(i) {
          ddg_dddd(a,b,c,d,i) = FD.Dxy(a, b, z4c.g_dd(c,d,k,j,i));
        }
      }
    }

    // -----------------------------------------------------------------------------------
    // Advective derivatives
    //
    // Scalars
    Lalpha.Zero();
    Lchi.Zero();
    LKhat.Zero();
    LTheta.Zero();
    for(int a = 0; a < NDIM; ++a) {
      ILOOP1(i) {
        Lalpha(i) += FD.Lx(a, z4c.beta_u(a,k,j,i), z4c.alpha(k,j,i));
        Lchi(i) += FD.Lx(a, z4c.beta_u(a,k,j,i), z4c.chi(k,j,i));
        LKhat(i) += FD.Lx(a, z4c.beta_u(a,k,j,i), z4c.Khat(k,j,i));
        LTheta(i) += FD.Lx(a, z4c.beta_u(a,k,j,i), z4c.Theta(k,j,i));
      }
    }
    // Vectors
    Lbeta_u.Zero();
    LGam_u.Zero();
    for(int a = 0; a < NDIM; ++a)
    for(int b = 0; b < NDIM; ++b) {
      ILOOP1(i) {
        Lbeta_u(b,i) += FD.Lx(a, z4c.beta_u(a,k,j,i), z4c.beta_u(b,k,j,i));
        LGam_u(b,i)  += FD.Lx(a, z4c.beta_u(a,k,j,i), z4c.Gam_u(b,k,j,i));
      }
    }
    // Tensors
    Lg_dd.Zero();
    LA_dd.Zero();
    for(int a = 0; a < NDIM; ++a)
    for(int b = a; b < NDIM; ++b)
    for(int c = 0; c < NDIM; ++c) {
      ILOOP1(i) {
        Lg_dd(a,b,i) += FD.Lx(c, z4c.beta_u(c,k,j,i), z4c.g_dd(a,b,k,j,i));
        LA_dd(a,b,i) += FD.Lx(c, z4c.beta_u(c,k,j,i), z4c.A_dd(a,b,k,j,i));
      }
    }

    // -----------------------------------------------------------------------------------
    // Get K from Khat
    //
    ILOOP1(i) {
      K(i) = z4c.Khat(k,j,i) + 2.*z4c.Theta(k,j,i);
    }
// TODO: remove dg_duu as it is not needed
//    for(int a = 0; a < NDIM; ++a) {
//      ILOOP1(i) {
//        dK_d(a,i) = dKhat_d(a,i) + 2*dTheta_d(a,i);
//      }
//    }

    // -----------------------------------------------------------------------------------
    // Inverse metric
    //
    ILOOP1(i) {
      detg(i) = SpatialDet(z4c.g_dd, k, j, i);
      SpatialInv(1.0/detg(i),
          z4c.g_dd(0,0,k,j,i), z4c.g_dd(0,1,k,j,i), z4c.g_dd(0,2,k,j,i),
          z4c.g_dd(1,1,k,j,i), z4c.g_dd(1,2,k,j,i), z4c.g_dd(2,2,k,j,i),
          &g_uu(0,0,i), &g_uu(0,1,i), &g_uu(0,2,i),
          &g_uu(1,1,i), &g_uu(1,2,i), &g_uu(2,2,i));
    }
    // TODO: remove dg_duu as it is not needed
    //dg_duu.Zero();
    //for(int a = 0; a < NDIM; ++a)
    //for(int b = 0; b < NDIM; ++b)
    //for(int c = b; c < NDIM; ++c)
    //for(int d = 0; d < NDIM; ++d)
    //for(int e = 0; e < NDIM; ++e) {
    //  ILOOP1(i) {
    //    dg_duu(a,b,c,i) -= g_uu(b,d,i) * g_uu(c,e,i) * dg_ddd(a,d,e,i);
    //  }
    //}

    // -----------------------------------------------------------------------------------
    // Christoffel symbols
    //
    for(int c = 0; c < NDIM; ++c)
    for(int a = 0; a < NDIM; ++a)
    for(int b = a; b < NDIM; ++b) {
      ILOOP1(i) {
        Gamma_ddd(c,a,b,i) = 0.5*(dg_ddd(a,b,c,i) + dg_ddd(b,a,c,i) - dg_ddd(c,a,b,i));
      }
    }
    Gamma_udd.Zero();
    for(int c = 0; c < NDIM; ++c)
    for(int a = 0; a < NDIM; ++a)
    for(int b = a; b < NDIM; ++b)
    for(int d = 0; d < NDIM; ++d) {
      ILOOP1(i) {
        Gamma_udd(c,a,b,i) += g_uu(c,d,i)*Gamma_ddd(d,a,b,i);
      }
    }
    // Gamma's computed from the conformal metric (not evolved)
    Gamma_u.Zero();
    for(int a = 0; a < NDIM; ++a)
    for(int b = 0; b < NDIM; ++b)
    for(int c = 0; c < NDIM; ++c) {
      ILOOP1(i) {
        Gamma_u(a,i) += g_uu(b,c,i)*Gamma_udd(a,b,c,i);
      }
    }

    // -----------------------------------------------------------------------------------
    // Curvature of conformal metric
    //
    R_dd.Zero();
    for(int a = 0; a < NDIM; ++a)
    for(int b = a; b < NDIM; ++b) {
      for(int c = 0; c < NDIM; ++c) {
        ILOOP1(i) {
          R_dd(a,b,i) += 0.5*(z4c.g_dd(c,a,k,j,i)*dGam_du(b,c,i) +
                              z4c.g_dd(c,b,k,j,i)*dGam_du(a,c,i) +
                              Gamma_u(c,i)*(Gamma_ddd(a,b,c,i) + Gamma_ddd(b,a,c,i)));
        }
      }
      for(int c = 0; c < NDIM; ++c)
      for(int d = 0; d < NDIM; ++d) {
        ILOOP1(i) {
          R_dd(a,b,i) -= 0.5*g_uu(c,d,i)*ddg_dddd(c,d,a,b,i);
        }
      }
      for(int c = 0; c < NDIM; ++c)
      for(int d = 0; d < NDIM; ++d)
      for(int e = 0; e < NDIM; ++e) {
        ILOOP1(i) {
          R_dd(a,b,i) += g_uu(c,d,i)*(
              Gamma_udd(e,c,a,i)*Gamma_ddd(b,e,d,i) +
              Gamma_udd(e,c,b,i)*Gamma_ddd(a,e,d,i) +
              Gamma_udd(e,a,d,i)*Gamma_ddd(e,c,b,i));
        }
      }
    }

    // -----------------------------------------------------------------------------------
    // Derivatives of conformal factor phi
    //
    ILOOP1(i) {
      chi_guarded(i) = std::max(z4c.chi(k,j,i), opt.chi_div_floor);
      oopsi4(i) = pow(chi_guarded(i), -4./opt.chi_psi_power);
    }

    for(int a = 0; a < NDIM; ++a) {
      ILOOP1(i) {
        dphi_d(a,i) = dchi_d(a,i)/(chi_guarded(i) * opt.chi_psi_power);
      }
    }
    for(int a = 0; a < NDIM; ++a)
    for(int b = a; b < NDIM; ++b) {
      ILOOP1(i) {
        Real const ddphi_ab = ddchi_dd(a,b,i)/(chi_guarded(i) * opt.chi_psi_power) -
          opt.chi_psi_power * dphi_d(a,i) * dphi_d(b,i);
        Ddphi_dd(a,b,i) = ddphi_ab;
      }
      for(int c = 0; c < NDIM; ++c) {
        ILOOP1(i) {
          Ddphi_dd(a,b,i) -= Gamma_udd(c,a,b,i)*dphi_d(c,i);
        }
      }
    }

    // -----------------------------------------------------------------------------------
    // Curvature contribution from conformal factor
    //
    for(int a = 0; a < NDIM; ++a)
    for(int b = a; b < NDIM; ++b) {
      ILOOP1(i) {
        Rphi_dd(a,b,i) = 4.*dphi_d(a,i)*dphi_d(b,i) - 2.*Ddphi_dd(a,b,i);
      }
      for(int c = 0; c < NDIM; ++c)
      for(int d = 0; d < NDIM; ++d) {
        ILOOP1(i) {
          Rphi_dd(a,b,i) -= 2.*z4c.g_dd(a,b,k,j,i) * g_uu(c,d,i)*(Ddphi_dd(c,d,i) +
              2.*dphi_d(c,i)*dphi_d(d,i));
        }
      }
    }

    // -----------------------------------------------------------------------------------
    // Trace of the matter stress tensor
    //
    S.Zero();
    for(int a = 0; a < NDIM; ++a)
    for(int b = 0; b < NDIM; ++b) {
      ILOOP1(i) {
        S(i) += oopsi4(i) * g_uu(a,b,i) * mat.S_dd(a,b,k,j,i);
      }
    }

    // -----------------------------------------------------------------------------------
    // 2nd covariant derivative of the lapse
    //
    for(int a = 0; a < NDIM; ++a)
    for(int b = 0; b < NDIM; ++b) { 
      ILOOP1(i) {
        Ddalpha_dd(a,b,i) = ddalpha_dd(a,b,i)
                          - 2.*(dphi_d(a,i)*dalpha_d(b,i) + dphi_d(b,i)*dalpha_d(a,i));
      }
      for(int c = 0; c < NDIM; ++c) {
        ILOOP1(i) {
          Ddalpha_dd(a,b,i) -= Gamma_udd(c,a,b,i)*dalpha_d(c,i);
        }
        for(int d = 0; d < NDIM; ++d) {
          ILOOP1(i) {
            Ddalpha_dd(a,b,i) += 2.*z4c.g_dd(a,b,k,j,i) * g_uu(c,d,i) * dphi_d(c,i) * dalpha_d(d,i);
          }
        }
      }
    }

    Ddalpha.Zero();
    for(int a = 0; a < NDIM; ++a)
    for(int b = 0; b < NDIM; ++b) {
      ILOOP1(i) {
        Ddalpha(i) += oopsi4(i) * g_uu(a,b,i) * Ddalpha_dd(a,b,i);
      }
    }

    // -----------------------------------------------------------------------------------
    // Contractions of A_ab, inverse, and derivatives
    //
    AA_dd.Zero();
    for(int a = 0; a < NDIM; ++a)
    for(int b = a; b < NDIM; ++b)
    for(int c = 0; c < NDIM; ++c)
    for(int d = 0; d < NDIM; ++d) {
      ILOOP1(i) {
        AA_dd(a,b,i) += g_uu(c,d,i) * z4c.A_dd(a,c,k,j,i) * z4c.A_dd(d,b,k,j,i);
      }
    }
    AA.Zero();
    for(int a = 0; a < NDIM; ++a)
    for(int b = 0; b < NDIM; ++b) {
      ILOOP1(i) {
        AA(i) += g_uu(a,b,i) * AA_dd(a,b,i);
      }
    }
    A_uu.Zero();
    for(int a = 0; a < NDIM; ++a)
    for(int b = a; b < NDIM; ++b)
    for(int c = 0; c < NDIM; ++c)
    for(int d = 0; d < NDIM; ++d) {
      ILOOP1(i) {
        A_uu(a,b,i) += g_uu(a,c,i) * g_uu(b,d,i) * z4c.A_dd(c,d,k,j,i);
      }
    }
    DA_u.Zero();
    for(int a = 0; a < NDIM; ++a) {
      for(int b = 0; b < NDIM; ++b) {
        ILOOP1(i) {
          DA_u(a,i) -= (3./2.) * A_uu(a,b,i) * dchi_d(b,i) / chi_guarded(i);
          DA_u(a,i) -= (1./3.) * g_uu(a,b,i) * (2.*dKhat_d(b,i) + dTheta_d(b,i));
        }
      }
      for(int b = 0; b < NDIM; ++b)
      for(int c = 0; c < NDIM; ++c) {
        ILOOP1(i) {
          DA_u(a,i) += Gamma_udd(a,b,c,i) * A_uu(b,c,i);
        }
      }
    }

    // -----------------------------------------------------------------------------------
    // Ricci scalar
    //
    R.Zero();
    for(int a = 0; a < NDIM; ++a)
    for(int b = 0; b < NDIM; ++b) {
      ILOOP1(i) {
        R(i) += oopsi4(i) * g_uu(a,b,i) * (R_dd(a,b,i) + Rphi_dd(a,b,i));
      }
    }
    
    // -----------------------------------------------------------------------------------
    // Hamiltonian constraint
    //
    ILOOP1(i) {
      Ht(i) = R(i) + (2./3.)*SQR(K(i)) - AA(i);
    }

    // -----------------------------------------------------------------------------------
    // Finalize advective (Lie) derivatives
    //
    // Shift vector contractions
    dbeta.Zero();
    for(int a = 0; a < NDIM; ++a) {
      ILOOP1(i) {
        dbeta(i) += dbeta_du(a,a,i);
      }
    }
    ddbeta_d.Zero();
    for(int a = 0; a < NDIM; ++a)
    for(int b = 0; b < NDIM; ++b) {
      ILOOP1(i) {
        ddbeta_d(a,i) += (1./3.) * ddbeta_ddu(a,b,b,i);
      }
    }
    // Finalize Lchi
    ILOOP1(i) {
      Lchi(i) += (1./6.) * opt.chi_psi_power * chi_guarded(i) * dbeta(i);
    }
    // Finalize LGam_u (note that this is not a real Lie derivative)
    for(int a = 0; a < NDIM; ++a) {
      ILOOP1(i) {
        LGam_u(a,i) += (2./3.) * Gamma_u(a,i) * dbeta(i);
      }
      for(int b = 0; b < NDIM; ++b) {
        ILOOP1(i) {
          LGam_u(a,i) += g_uu(a,b,i) * ddbeta_d(b,i) - Gamma_u(b,i) * dbeta_du(b,a,i);
        }
        for(int c = 0; c < NDIM; ++c) {
          ILOOP1(i) {
            LGam_u(a,i) += g_uu(b,c,i) * ddbeta_ddu(b,c,a,i);
          }
        }
      }
    }
    // Finalize Lg_dd and LA_dd
    for(int a = 0; a < NDIM; ++a)
    for(int b = a; b < NDIM; ++b) {
      ILOOP1(i) {
        Lg_dd(a,b,i) -= (2./3.) * z4c.g_dd(a,b,k,j,i) * dbeta(i);
        LA_dd(a,b,i) -= (2./3.) * z4c.A_dd(a,b,k,j,i) * dbeta(i);
      }
      for(int c = 0; c < NDIM; ++c) {
        ILOOP1(i) {
          Lg_dd(a,b,i) += dbeta_du(a,c,i) * z4c.g_dd(b,c,k,j,i);
          LA_dd(a,b,i) += dbeta_du(b,c,i) * z4c.A_dd(a,c,k,j,i);
          Lg_dd(a,b,i) += dbeta_du(b,c,i) * z4c.g_dd(a,c,k,j,i);
          LA_dd(a,b,i) += dbeta_du(a,c,i) * z4c.A_dd(b,c,k,j,i);
        }
      }
    }

    // -----------------------------------------------------------------------------------
    // Assemble RHS
    //
    // Khat, chi, and Theta
    ILOOP1(i) {
      rhs.Khat(k,j,i) = - Ddalpha(i) + z4c.alpha(k,j,i) * (AA(i) + (1./3.)*SQR(K(i))) +
        LKhat(i) + opt.damp_kappa1*(1 - opt.damp_kappa2) * z4c.alpha(k,j,i) * z4c.Theta(k,j,i);
      rhs.Khat(k,j,i) += 4*M_PI * z4c.alpha(k,j,i) * (S(i) + mat.rho(k,j,i));
      rhs.chi(k,j,i) = Lchi(i) - (1./6.) * opt.chi_psi_power *
        chi_guarded(i) * z4c.alpha(k,j,i) * K(i);
      rhs.Theta(k,j,i) = LTheta(i) + z4c.alpha(k,j,i) * (
          0.5*Ht(i) - (2. + opt.damp_kappa2) * opt.damp_kappa1 * z4c.Theta(k,j,i));
      rhs.Theta(k,j,i) -= 8.*M_PI * z4c.alpha(k,j,i) * mat.rho(k,j,i);
    }
    // Gamma's
    for(int a = 0; a < NDIM; ++a) {
      ILOOP1(i) {
        rhs.Gam_u(a,k,j,i) = 2.*z4c.alpha(k,j,i)*DA_u(a,i) + LGam_u(a,i);
        rhs.Gam_u(a,k,j,i) -= 2.*z4c.alpha(k,j,i) * opt.damp_kappa1 *
            (z4c.Gam_u(a,k,j,i) - Gamma_u(a,i));
      }
      for(int b = 0; b < NDIM; ++b) {
        ILOOP1(i) {
          rhs.Gam_u(a,k,j,i) -= 2. * A_uu(a,b,i) * dalpha_d(b,i);
          rhs.Gam_u(a,k,j,i) -= 16.*M_PI * z4c.alpha(k,j,i) * g_uu(a,b,i) * mat.S_d(b,k,j,i);
        }
      }
    }
    // g and A
    //LOOK
    for(int a = 0; a < NDIM; ++a)
    for(int b = a; b < NDIM; ++b) {
      ILOOP1(i) {
        rhs.g_dd(a,b,k,j,i) = - 2. * z4c.alpha(k,j,i) * z4c.A_dd(a,b,k,j,i) + Lg_dd(a,b,i);
        rhs.A_dd(a,b,k,j,i) = oopsi4(i) *
            (-Ddalpha_dd(a,b,i) + z4c.alpha(k,j,i) * (R_dd(a,b,i) + Rphi_dd(a,b,i)));
        rhs.A_dd(a,b,k,j,i) -= (1./3.) * z4c.g_dd(a,b,k,j,i) * (-Ddalpha(i) + z4c.alpha(k,j,i)*R(i));
        rhs.A_dd(a,b,k,j,i) += z4c.alpha(k,j,i) * (K(i)*z4c.A_dd(a,b,k,j,i) - 2.*AA_dd(a,b,i));
        rhs.A_dd(a,b,k,j,i) += LA_dd(a,b,i);
        rhs.A_dd(a,b,k,j,i) -= 8.*M_PI * z4c.alpha(k,j,i) *
            (oopsi4(i)*mat.S_dd(a,b,k,j,i) - (1./3.)*S(i)*z4c.g_dd(a,b,k,j,i));
      }
    }
    // lapse function
    ILOOP1(i) {
      Real const f = opt.lapse_oplog * opt.lapse_harmonicf + opt.lapse_harmonic * z4c.alpha(k,j,i);
      rhs.alpha(k,j,i) = opt.lapse_advect * Lalpha(i) - f * z4c.alpha(k,j,i) * z4c.Khat(k,j,i);
    }
    // shift vector
    for(int a = 0; a < NDIM; ++a) {
      ILOOP1(i) {
        rhs.beta_u(a,k,j,i) = z4c.Gam_u(a,k,j,i) + opt.shift_advect * Lbeta_u(a,i);
        rhs.beta_u(a,k,j,i) -= opt.shift_eta * z4c.beta_u(a,k,j,i);
      }
    }

<<<<<<< HEAD
#if (0)// DEBUG (forcing zero shift)
    for(int a = 0; a < NDIM; ++a) {
      ILOOP1(i) {
        rhs.beta_u(a,k,j,i) = 0.;
      }
    }
#endif // ENDDEBUG

#if (0)    // DEBUG
      outdata //(output in y-direction)
      << std::setprecision(17)
      << z4c.alpha(k,j,i_test) << " "
      << dalpha_d(0,i_test) << " "
      << dalpha_d(1,i_test) << " "
      << pco->x2v(j) //y-grid
      << std::endl;
#endif// END DEBUG

#if (0)    //DEBUG
      trA.Zero();
      for(int a = 0; a < NDIM; ++a)
      for(int b = 0; b < NDIM; ++b) {
        ILOOP1(i) {
          trA(i) += g_uu(a,b,i) * z4c.A_dd(a,b,k,j,i);
        }
      }
#endif//ENDDEBUG

#if (0) // DEBUG (output in x-direction)
    if (j == pmy_block->je) {
      std::cout << "---> Writing test output to file..." << std::endl;
      std::cout << "(j,y(j)) = (" << j << "," << pco->x2v(j) << ")" << std::endl;

      std::ofstream outdata;
      outdata.open ("output.dat");
      ILOOP1(i) {
        outdata
        << std::setprecision(17)
        << trA(i) << " "
        << detg(i) << " "

        << z4c.alpha(k,j,i) << " "
        << dalpha_d(0,i) << " "
        << dalpha_d(1,i) << " "

        << rhs.g_dd(0,0,k,j,i) << " "
        << rhs.g_dd(1,1,k,j,i) << " "
        << rhs.g_dd(2,2,k,j,i) << " "
        << rhs.A_dd(0,0,k,j,i) << " "
        << rhs.A_dd(1,1,k,j,i) << " "
        << rhs.A_dd(2,2,k,j,i) << " "
        << rhs.Gam_u(0,k,j,i) << " "
        << rhs.Khat(k,j,i) << " "
        << rhs.chi(k,j,i) << " "
        << rhs.Theta(k,j,i) << " "
        << rhs.alpha(k,j,i) << " "
        << rhs.beta_u(0,k,j,i) << " "

        << pco->x1v(i) //x-grid
        << std::endl;
      }
      outdata // To evaluate Mathematica functions
      << 0. << " "   // t
      << pco->x2v(j) // y
      << std::endl;
      outdata.close();
    }
#endif// ENDDEBUG
  }

#if (0)  // DEBUG (for output in y-direction)
  outdata // To evaluate Mathematica functions
  << 0. << " "   // t
  << pco->x1v(i_test) // x
  << std::endl;
  outdata.close();
#endif  // ENDDEBUG
=======
//    // DEBUG (forcing zero shift)
//    for(int a = 0; a < NDIM; ++a) {
//      ILOOP1(i) {
//        rhs.beta_u(a,k,j,i) = 0.;
//      }
//    }
//    // ENDDEBUG

//    // DEBUG
//      outdata //(output in y-direction, to be read by Mathematica)
//      << std::setprecision(17)
//      << z4c.alpha(k,j,i_test) << " "
//      << dalpha_d(0,i_test) << " "
//      << dalpha_d(1,i_test) << " "
//      << pco->x2v(j) //y-grid
//      << std::endl;
//    // END DEBUG

//    // DEBUG (output in x-direction to be read by Mathematica)
//    if (j == pmy_block->je) {
//      std::cout << "---> Writing test output to file..." << std::endl;
//      std::cout << "(j,y(j)) = (" << j << "," << pco->x2v(j) << ")" << std::endl;

//      std::ofstream outdata;
//      outdata.open ("output.dat");
//      ILOOP1(i) {
//        outdata
//        << std::setprecision(17)

//        << rhs.g_dd(0,0,k,j,i) << " "
//        << rhs.g_dd(1,1,k,j,i) << " "
//        << rhs.g_dd(2,2,k,j,i) << " "
//        << rhs.A_dd(0,0,k,j,i) << " "
//        << rhs.A_dd(1,1,k,j,i) << " "
//        << rhs.A_dd(2,2,k,j,i) << " "
//        << rhs.Gam_u(0,k,j,i) << " "
//        << rhs.Khat(k,j,i) << " "
//        << rhs.chi(k,j,i) << " "
//        << rhs.Theta(k,j,i) << " "
//        << rhs.beta_u(0,k,j,i) << " "
//        << rhs.alpha(k,j,i) << " "

//        << pco->x1v(i) //x-grid
//        << std::endl;
//      }
//      outdata // To evaluate Mathematica functions
//      << 0. << " "   // t
//      << pco->x2v(j) // y
//      << std::endl;
//      outdata.close();
//    }
//    // ENDDEBUG
  }

//  // DEBUG (for output in y-direction, to be read by Mathematica)
//  outdata // To evaluate Mathematica functions
//  << 0. << " "   // t
//  << pco->x1v(i_test) // x
//  << std::endl;
//  outdata.close();
//  // ENDDEBUG
>>>>>>> 359fbd6c

  // ===================================================================================
  // Add dissipation for stability
  //
  for(int n = 0; n < N_Z4c; ++n)
  for(int a = 0; a < NDIM; ++a) {
    ILOOP3(k,j,i) {
      u_rhs(n,k,j,i) += FD.Diss(a, u(n,k,j,i));
    }
  }
}

//----------------------------------------------------------------------------------------
// \!fn void Z4c::Z4cBoundaryRHS(AthenaArray<Real> & u, AthenaArray<Real> & u_mat, AthenaArray<Real> & u_rhs)
// \brief compute the boundary RHS given the state vector and matter state
//
// This function operates only on a thin layer of points at the physical
// boundary of the domain.

void Z4c::Z4cBoundaryRHS(AthenaArray<Real> & u, AthenaArray<Real> & u_mat, AthenaArray<Real> & u_rhs)
{
  MeshBlock * pmb = pmy_block;
  if(pmb->pbval->block_bcs[INNER_X1]==OUTFLOW_BNDRY) {
    Z4cSommerfeld_(u, u_rhs, pmb->is, pmb->is, pmb->js, pmb->je, pmb->ks, pmb->ke);
  }
  if(pmb->pbval->block_bcs[OUTER_X1]==OUTFLOW_BNDRY) {
    Z4cSommerfeld_(u, u_rhs, pmb->ie, pmb->ie, pmb->js, pmb->je, pmb->ks, pmb->ke);
  }
  if(pmb->pbval->block_bcs[INNER_X2]==OUTFLOW_BNDRY) {
    Z4cSommerfeld_(u, u_rhs, pmb->is, pmb->ie, pmb->js, pmb->js, pmb->ks, pmb->ke);
  }
  if(pmb->pbval->block_bcs[OUTER_X2]==OUTFLOW_BNDRY) {
    Z4cSommerfeld_(u, u_rhs, pmb->is, pmb->ie, pmb->je, pmb->je, pmb->ks, pmb->ke);
  }
  if(pmb->pbval->block_bcs[INNER_X3]==OUTFLOW_BNDRY) {
    Z4cSommerfeld_(u, u_rhs, pmb->is, pmb->ie, pmb->js, pmb->je, pmb->ks, pmb->ks);
  }
  if(pmb->pbval->block_bcs[OUTER_X3]==OUTFLOW_BNDRY) {
    Z4cSommerfeld_(u, u_rhs, pmb->is, pmb->ie, pmb->js, pmb->je, pmb->ke, pmb->ke);
  }
}

//----------------------------------------------------------------------------------------
// \!fn void Z4c::Z4cSommerfeld_(AthenaArray<Real> & u, AthenaArray<Real> & u_rhs,
//      int const is, int const ie, int const js, int const je, int const ks, int const ke);
// \brief apply Sommerfeld BCs to the given set of points
//

void Z4c::Z4cSommerfeld_(AthenaArray<Real> & u, AthenaArray<Real> & u_rhs,
  int const is, int const ie, int const js, int const je, int const ks, int const ke)
{
  Z4c_vars z4c, rhs;
  SetZ4cAliases(u, z4c);
  SetZ4cAliases(u_rhs, rhs);

  MeshBlock * pmb = pmy_block;
  Coordinates * pco = pmb->pcoord;

  for(int k = ks; k <= ke; ++k)
  for(int j = js; j <= je; ++j) {
    // -----------------------------------------------------------------------------------
    // 1st derivatives
    //
    // Scalars
    for(int a = 0; a < NDIM; ++a) {
#pragma omp simd
      for(int i = is; i <= ie; ++i) {
        dKhat_d(a,i) = FD.Ds(a, z4c.Khat(k,j,i));
        dTheta_d(a,i) = FD.Ds(a, z4c.Theta(k,j,i));
      }
    }
    // Vectors
    for(int a = 0; a < NDIM; ++a)
    for(int b = 0; b < NDIM; ++b) {
#pragma omp simd
      for(int i = is; i <= ie; ++i) {
        dGam_du(b,a,i) = FD.Ds(b, z4c.Gam_u(a,k,j,i));
      }
    }
    // Tensors
    for(int a = 0; a < NDIM; ++a)
    for(int b = a; b < NDIM; ++b)
    for(int c = 0; c < NDIM; ++c) {
#pragma omp simd
      for(int i = is; i <= ie; ++i) {
        dA_ddd(c,a,b,i) = FD.Ds(c, z4c.A_dd(a,b,k,j,i));
      }
    }

    // -----------------------------------------------------------------------------------
    // Compute pseudo-radial vector
    //
#pragma omp simd
    for(int i = is; i <= ie; ++i) {
      // NOTE: this will need to be changed if the Z4c variables become vertex center
      r(i) = std::sqrt(SQR(pco->x1v(i)) + SQR(pco->x2v(j)) + SQR(pco->x3v(k)));
      s_u(0,i) = pco->x1v(i)/r(i);
      s_u(1,i) = pco->x2v(j)/r(i);
      s_u(2,i) = pco->x3v(k)/r(i);
    }

    // -----------------------------------------------------------------------------------
    // Boundary RHS for scalars
    //
#pragma omp simd
    for(int i = is; i <= ie; ++i) {
      rhs.Theta(k,j,i) = - z4c.Theta(k,j,i)/r(i);
      rhs.Khat(k,j,i) = - std::sqrt(2.) * z4c.Khat(k,j,i)/r(i);
    }
    for(int a = 0; a < NDIM; ++a) {
#pragma omp simd
      for(int i = is; i <= ie; ++i) {
        rhs.Theta(k,j,i) -= s_u(a,i) * dTheta_d(a,i);
        rhs.Khat(k,j,i) -= std::sqrt(2.) * s_u(a,i) * dKhat_d(a,i);
      }
    }

    // -----------------------------------------------------------------------------------
    // Boundary RHS for the Gamma's
    //
    for(int a = 0; a < NDIM; ++a) {
#pragma omp simd
      for(int i = is; i <= ie; ++i) {
        rhs.Gam_u(a,k,j,i) = - z4c.Gam_u(a,k,j,i)/r(i);
      }
      for(int b = 0; b < NDIM; ++b) {
#pragma omp simd
        for(int i = is; i <= ie; ++i) {
          rhs.Gam_u(a,k,j,i) -= s_u(b,i) * dGam_du(b,a,i);
        }
      }
    }

    // -----------------------------------------------------------------------------------
    // Boundary RHS for the A_ab
    //
    for(int a = 0; a < NDIM; ++a)
    for(int b = a; b < NDIM; ++b) {
#pragma omp simd
      for(int i = is; i <= ie; ++i) {
        rhs.A_dd(a,b,k,j,i) = - z4c.A_dd(a,b,k,j,i)/r(i);
      }
      for(int c = 0; c < NDIM; ++c) {
#pragma omp simd
        for(int i = is; i <= ie; ++i) {
          rhs.A_dd(a,b,k,j,i) -= s_u(c,i) * dA_ddd(c,a,b,i);
        }
      }
    }
  }
}<|MERGE_RESOLUTION|>--- conflicted
+++ resolved
@@ -40,21 +40,12 @@
   Coordinates * pco = pmb->pcoord;
   // END DEBUG
 
-<<<<<<< HEAD
-#if (0)  //DEBUG (for output in y-direction)
+#if (0)  //DEBUG (for output in y-direction, to be read by Mathematica)
   Real i_test = pmy_block->is; //where to evaluate things
   std::cout << "Writing test output to file..." << std::endl;
   std::ofstream outdata;
   outdata.open ("output.dat");
 #endif  //END DEBUG
-=======
-//  //DEBUG (for output in y-direction, to be read by Mathematica)
-//  Real i_test = pmy_block->is; //where to evaluate things
-//  std::cout << "Writing test output to file..." << std::endl;
-//  std::ofstream outdata;
-//  outdata.open ("output.dat");
-//  //END DEBUG
->>>>>>> 359fbd6c
 
   ILOOP2(k,j) {
     // -----------------------------------------------------------------------------------
@@ -525,7 +516,6 @@
       }
     }
 
-<<<<<<< HEAD
 #if (0)// DEBUG (forcing zero shift)
     for(int a = 0; a < NDIM; ++a) {
       ILOOP1(i) {
@@ -535,7 +525,7 @@
 #endif // ENDDEBUG
 
 #if (0)    // DEBUG
-      outdata //(output in y-direction)
+      outdata //(output in y-direction, to be read by Mathematica)
       << std::setprecision(17)
       << z4c.alpha(k,j,i_test) << " "
       << dalpha_d(0,i_test) << " "
@@ -544,17 +534,7 @@
       << std::endl;
 #endif// END DEBUG
 
-#if (0)    //DEBUG
-      trA.Zero();
-      for(int a = 0; a < NDIM; ++a)
-      for(int b = 0; b < NDIM; ++b) {
-        ILOOP1(i) {
-          trA(i) += g_uu(a,b,i) * z4c.A_dd(a,b,k,j,i);
-        }
-      }
-#endif//ENDDEBUG
-
-#if (0) // DEBUG (output in x-direction)
+#if (0) // DEBUG (output in x-direction, to be read by Mathematica)
     if (j == pmy_block->je) {
       std::cout << "---> Writing test output to file..." << std::endl;
       std::cout << "(j,y(j)) = (" << j << "," << pco->x2v(j) << ")" << std::endl;
@@ -564,12 +544,6 @@
       ILOOP1(i) {
         outdata
         << std::setprecision(17)
-        << trA(i) << " "
-        << detg(i) << " "
-
-        << z4c.alpha(k,j,i) << " "
-        << dalpha_d(0,i) << " "
-        << dalpha_d(1,i) << " "
 
         << rhs.g_dd(0,0,k,j,i) << " "
         << rhs.g_dd(1,1,k,j,i) << " "
@@ -593,79 +567,14 @@
       << std::endl;
       outdata.close();
     }
-#endif// ENDDEBUG
-  }
-
-#if (0)  // DEBUG (for output in y-direction)
-  outdata // To evaluate Mathematica functions
-  << 0. << " "   // t
-  << pco->x1v(i_test) // x
-  << std::endl;
-  outdata.close();
+    outdata // To evaluate Mathematica functions
+    << 0. << " "   // t
+    << pco->x1v(i_test) // x
+    << std::endl;
+    outdata.close();
 #endif  // ENDDEBUG
-=======
-//    // DEBUG (forcing zero shift)
-//    for(int a = 0; a < NDIM; ++a) {
-//      ILOOP1(i) {
-//        rhs.beta_u(a,k,j,i) = 0.;
-//      }
-//    }
-//    // ENDDEBUG
-
-//    // DEBUG
-//      outdata //(output in y-direction, to be read by Mathematica)
-//      << std::setprecision(17)
-//      << z4c.alpha(k,j,i_test) << " "
-//      << dalpha_d(0,i_test) << " "
-//      << dalpha_d(1,i_test) << " "
-//      << pco->x2v(j) //y-grid
-//      << std::endl;
-//    // END DEBUG
-
-//    // DEBUG (output in x-direction to be read by Mathematica)
-//    if (j == pmy_block->je) {
-//      std::cout << "---> Writing test output to file..." << std::endl;
-//      std::cout << "(j,y(j)) = (" << j << "," << pco->x2v(j) << ")" << std::endl;
-
-//      std::ofstream outdata;
-//      outdata.open ("output.dat");
-//      ILOOP1(i) {
-//        outdata
-//        << std::setprecision(17)
-
-//        << rhs.g_dd(0,0,k,j,i) << " "
-//        << rhs.g_dd(1,1,k,j,i) << " "
-//        << rhs.g_dd(2,2,k,j,i) << " "
-//        << rhs.A_dd(0,0,k,j,i) << " "
-//        << rhs.A_dd(1,1,k,j,i) << " "
-//        << rhs.A_dd(2,2,k,j,i) << " "
-//        << rhs.Gam_u(0,k,j,i) << " "
-//        << rhs.Khat(k,j,i) << " "
-//        << rhs.chi(k,j,i) << " "
-//        << rhs.Theta(k,j,i) << " "
-//        << rhs.beta_u(0,k,j,i) << " "
-//        << rhs.alpha(k,j,i) << " "
-
-//        << pco->x1v(i) //x-grid
-//        << std::endl;
-//      }
-//      outdata // To evaluate Mathematica functions
-//      << 0. << " "   // t
-//      << pco->x2v(j) // y
-//      << std::endl;
-//      outdata.close();
-//    }
-//    // ENDDEBUG
-  }
-
-//  // DEBUG (for output in y-direction, to be read by Mathematica)
-//  outdata // To evaluate Mathematica functions
-//  << 0. << " "   // t
-//  << pco->x1v(i_test) // x
-//  << std::endl;
-//  outdata.close();
-//  // ENDDEBUG
->>>>>>> 359fbd6c
+
+  }
 
   // ===================================================================================
   // Add dissipation for stability
