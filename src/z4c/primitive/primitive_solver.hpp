#ifndef PRIMITIVE_SOLVER_HPP
#define PRIMITIVE_SOLVER_HPP

//! \file primitive_solver.hpp
//  \brief Declares PrimitiveSolver class.
//
//  PrimitiveSolver contains all the infrastructure for the inversion
//  procedure from conserved to primitive variables in GRMHD. This
//  particular implementation is based on the solver described in
//  Kastaun et al., Phys. Rev. D 103, 023018 (2021).

#include <cmath>
// FIXME: Debug only!
#include <iostream>
#include <algorithm>

#include "numtools_root.hpp"

#include "eos.hpp"
#include "geom_math.hpp"
#include "ps_error.hpp"

namespace Primitive {

template<typename EOSPolicy, typename ErrorPolicy>
class PrimitiveSolver {
  private:
    // Inner classes defining functors
    // UpperRootFunctor {{{
    class UpperRootFunctor {
      public:
      //! \brief function for the upper bound of the root
      //
      //  The upper bound is the solution to the function
      //  \f$\mu\sqrt{h_0^2 + \bar{r}^2(\mu)} - 1 = 0\f$
      //
      //  \param[out] f    The value of the root function at mu
      //  \param[out] df   The derivative of the root function
      //  \param[in   mu   The guess for the root
      //  \param[in]  bsq  The square magnitude of the magnetic field
      //  \param[in]  rsq  The square magnitude of the specific momentum S/D
      //  \param[in]  rbsq The square of the product \f$r\cdot b\f$
      //  \param[in]  h_min The minimum enthalpy
      inline void operator()(Real &f, Real &df, Real mu, Real bsq, Real rsq, Real rbsq, Real min_h) {
        const Real x = 1.0/(1.0 + mu*bsq);
        const Real xsq = x*x;
        const Real rbarsq = rsq*xsq + mu*x*(1.0 + x)*rbsq;
        const Real dis = std::sqrt(min_h*min_h + rbarsq);
        const Real dx = -bsq*xsq;
        //const Real drbarsq = rbsq*x*(1.0 + x) + (mu*rbsq + 2.0*(mu*rbsq + rsq)*x)*dx;
        const Real drbarsq = rbsq*xsq + mu*rbsq*dx + x*(rbsq + 2.0*(mu*rbsq + rsq)*dx);
        f = mu*dis - 1.0;
        df = dis + mu*drbarsq/(2.0*dis);
      }
    };
    // }}}

    // MuFromWFunctor {{{
    class MuFromWFunctor {
      public:
      inline void operator()(Real &f, Real &df, Real mu, Real bsq, Real rsq, Real rbsq, Real W) {
        const Real musq = mu*mu;
        const Real x = 1.0/(1.0 + mu*bsq);
        const Real xsq = x*x;
        const Real rbarsq = rsq*xsq + mu*x*(1.0 + x)*rbsq;
        const Real vsq = musq*rbarsq;
        const Real dx = -bsq*xsq;
        //const Real drbarsq = rbsq*x*(1.0 + x) + (mu*rbsq + 2.0*(mu*rbsq + rsq)*x)*dx;
        const Real drbarsq = rbsq*xsq + mu*rbsq*dx + x*(rbsq + 2.0*(mu*rbsq + rsq)*dx);
        //const Real drbarsq = 2.0*rsq*dx + x*(1.0 + x)*rbsq + mu*dx*(1.0 + 2.0*x)*rbsq;
        const Real dvsq = 2.0*mu*rbarsq + musq*drbarsq;
        f = vsq + 1.0/(W*W) - 1.0;
        df = dvsq;
      }
    };
    // }}}

    // RootFunctor {{{
    class RootFunctor {
      public:
      inline Real operator()(Real mu, Real D, Real q, Real bsq, Real rsq, Real rbsq, Real *Y,
          EOS<EOSPolicy, ErrorPolicy> *const peos, Real* n, Real* T, Real* P) {
        // We need to get some utility quantities first.
        const Real x = 1.0/(1.0 + mu*bsq);
        const Real xsq = x*x;
        const Real musq = mu*mu;
        //const Real den = 1.0 + mu*bsq;
        //const Real mux = mu*x;
        //const Real muxsq = mux/den;
        //const Real rbarsq = rsq*xsq + mu*x*(1.0 + x)*rbsq;
        //const Real rbarsq = xsq*(rsq + mu*(2.0 + mu*bsq)*rbsq);
        // An alternative calculation of rbarsq that may be more accurate.
        //const Real rbarsq = rsq*xsq + (mux + muxsq)*rbsq;
        const Real rbarsq = x*(rsq*x + mu*(x + 1.0)*rbsq);
        //const Real qbar = q - 0.5*bsq - 0.5*musq*xsq*(bsq*rsq - rbsq);
        const Real qbar = q - 0.5*bsq - 0.5*musq*xsq*std::fma(bsq, rsq, -rbsq);
        const Real mb = peos->GetBaryonMass();

        // Now we can estimate the velocity.
        //const Real v_max = peos->GetMaxVelocity();
        const Real h_min = peos->GetMinimumEnthalpy();
        const Real vsq_max = std::min(rsq/(h_min*h_min + rsq), 
                                      peos->GetMaxVelocity()*peos->GetMaxVelocity());
        const Real vhatsq = std::min(musq*rbarsq, vsq_max);

        // Using the velocity estimate, predict the Lorentz factor.
        // NOTE: for extreme velocities, this alternative form of W may be more accurate:
        // Wsq = 1/(eps*(2 - eps)) = 1/(eps*(1 + v)), where eps = 1 - v.
        //const Real What = 1.0/std::sqrt(1.0 - vhatsq);
        const Real iWhat = std::sqrt(1.0 - vhatsq);

        // Now estimate the number density.
        Real rhohat = D*iWhat;
        Real nhat = rhohat/mb;
        peos->ApplyDensityLimits(nhat);

        // Estimate the energy density.
        Real eoverD = qbar - mu*rbarsq + 1.0;
        Real ehat = D*eoverD;
        peos->ApplyEnergyLimits(ehat, nhat, Y);
        //eoverD = ehat/D;

        // Now we can get an estimate of the temperature, and from that, the pressure and enthalpy.
        Real That = peos->GetTemperatureFromE(nhat, ehat, Y);
        peos->ApplyTemperatureLimits(That);
        //ehat = peos->GetEnergy(nhat, That, Y);
        Real Phat = peos->GetPressure(nhat, That, Y);
        Real hhat = peos->GetEnthalpy(nhat, That, Y);

        // Now we can get two different estimates for nu = h/W.
        Real nu_a = hhat*iWhat;
        //Real ahat = Phat / ehat;
        Real nu_b = eoverD + Phat/D;
        //Real nu_b = (1.0 + ahat)*eoverD;
        //Real nu_b = (1.0 + ahat)*eoverD;
        Real nuhat = std::max(nu_a, nu_b);

        // Finally, we can get an estimate for muhat.
        Real muhat = 1.0/(nuhat + mu*rbarsq);

        *n = nhat;
        *T = That;
        *P = Phat;

        // FIXME: Debug only!
        /*std::cout << "    D   = " << D << "\n";
        std::cout << "    q   = " << q << "\n";
        std::cout << "    bsq = " << bsq << "\n";
        std::cout << "    rsq = " << rsq << "\n";
        std::cout << "    rbsq = " << rbsq << "\n"*/

        return mu - muhat;


      }
    };
    // }}}
  private:
    /// A constant pointer to the EOS.
    /// We make this constant because the
    /// possibility of changing the EOS
    /// during implementation seems both
    /// unlikely and dangerous.
    EOS<EOSPolicy, ErrorPolicy> *const peos;

    /// The root solver.
    NumTools::Root root;
    UpperRootFunctor UpperRoot;
    MuFromWFunctor MuFromW;
    RootFunctor RootFunction;
    
    //! \brief Check and handle the corner case for rho being too small or large.
    //
    //  Using the minimum and maximum values of rho along with some physical
    //  limitations on the velocity using S, we can predict if rho is going
    //  to violate constraints set by the EOS on how big or small it can get.
    //  We can also use these constraints to tighten the bounds on mu.
    //  
    //  \param[in,out] mul   The lower bound for mu
    //  \param[in,out] muh   The upper bound for mu
    //  \param[in]     D     The relativistic density
    //  \param[in]     bsq   The square magnitude of the magnetic field
    //  \param[in]     rsq   The square magnitude of the specific momentum S/D
    //  \param[in]     rbsq  The square of the product \f$r\cdot b\f$
    //  \param[in]     h_min The minimum enthalpy
    //
    //  \return an Error code, usually RHO_TOO_BIG, RHO_TOO_SMALL, or SUCCESS
    Error CheckDensityValid(Real& mul, Real& muh, Real D, Real bsq, Real rsq, Real rbsq, Real h_min);
  public:
    /// Constructor
    PrimitiveSolver(EOS<EOSPolicy, ErrorPolicy> *eos) : peos(eos) {
      //root = NumTools::Root();
      root.tol = 1e-15;
      root.iterations = 30;
    }

    /// Destructor
    ~PrimitiveSolver() = default;

    //! \brief Get the primitive variables from the conserved variables.
    //
    //  \param[out]    prim  The array of primitive variables
    //  \param[in,out] cons  The array of conserved variables
    //  \param[in,out] bu    The magnetic field
    //  \param[in]     g3d   The 3x3 spatial metric
    //  \param[in]     g3u   The 3x3 inverse spatial metric
    //
    //  \return information about the solve
    SolverResult ConToPrim(Real prim[NPRIM], Real cons[NCONS], Real b[NMAG], 
                           Real g3d[NSPMETRIC], Real g3u[NSPMETRIC]);

    //! \brief Get the conserved variables from the primitive variables.
    //
    //  \param[in]    prim  The array of primitive variables
    //  \param[out]   cons  The array of conserved variables
    //  \param[in]    bu    The magnetic field
    //  \param[in]    g3d   The 3x3 spatial metric
    //
    //  \return an error code
    Error PrimToCon(Real prim[NPRIM], Real cons[NCONS], Real b[NMAG], 
                   Real g3d[NSPMETRIC]);

    /// Get the EOS used by this PrimitiveSolver.
    inline EOS<EOSPolicy, ErrorPolicy> *const GetEOS() const {
      return peos;
    }

    /// Get the root solver used by this PrimitiveSolver.
    inline const NumTools::Root& GetRootSolver() const {
      return root;
    }

    //! \brief Do failure response and adjust conserved variables if necessary.
    //
    //  Note that in ConToPrim, the error policy dictates whether or not we
    //  should adjust the conserved variables if the primitive variables are
    //  floored. That may appear to be the case here, too, because of the bool
    //  returned by DoFailureResponse. However, DoFailureResponse simply tells
    //  us whether or not the primitives were adjusted in the first place, not
    //  whether or not we should adjust the conserved variables. Thus, if the
    //  primitive variables are modified as part of the error response, the
    //  conserved variables are *always* altered. The reasoning here is that
    //  flooring after a primitive solver indicates a physical state which is
    //  just slightly out of bounds. Depending on how the conserved variables
    //  are to be used afterward, the user may not find it necessary to rescale
    //  them. On the other hand, a failure mode generally indicates that the
    //  state itself is unphysical, so any modification to the primitives
    //  also requires a modification to the conserved variables.
    //
    //  \param[in,out] prim  The array of primitive variables
    //  \param[in,out] cons  The array of conserved variables
    //  \param[in,out] bu    The magnetic field
    //  \param[in]     g3d   The 3x3 spatial metric
    void HandleFailure(Real prim[NPRIM], Real cons[NCONS], Real bu[NMAG],
                       Real g3d[NSPMETRIC]) {
      bool result = peos->DoFailureResponse(prim);
      if (result) {
        PrimToCon(prim, cons, bu, g3d);
      }
    }
};

// CheckDensityValid {{{
template<typename EOSPolicy, typename ErrorPolicy>
inline Error PrimitiveSolver<EOSPolicy, ErrorPolicy>::CheckDensityValid(Real& mul, Real& muh, Real D, 
      Real bsq, Real rsq, Real rbsq, Real h_min) {
  // There are a few things considered:
  // 1. If D > rho_max, we need to make sure that W isn't too large.
  //    W_max can be estimated by considering the zero-field limit
  //    of S^2/D^2 if h = h_min.
  //    - If W is larger than W_max, then rho is just too big.
  //    - Otherwise, we can bound mu by using W to do a root solve
  //      for mu.
  // 2. If D < W_max*rho_min, then we need to make sure W isn't less
  //    than 1.
  //    - If W is less than 1, it means rho is actually smaller than
  //      rho_min.
  //    - Otherwise, we can bound mu by using W to do a root solve
  //      for mu.
  Real W_max = std::sqrt(1.0 + rsq/(h_min*h_min));
  Real rho_max = peos->GetMaximumDensity()*peos->GetBaryonMass();
  Real rho_min = peos->GetMinimumDensity()*peos->GetBaryonMass();
  if (D > rho_max) {
    Real W = D/rho_max;
    Real f, df;
    MuFromW(f, df, muh, bsq, rsq, rbsq, W);
    if (f <= 0) {
      // W is not physical, so rho must be larger than rho_max.
      return Error::RHO_TOO_BIG;
    }
    else {
      MuFromW(f, df, mul, bsq, rsq, rbsq, W);
      if (f < 0) {
        Real mu;
        Real mulc = mul;
        Real muhc = muh;
        // We can tighten up the bounds for mul.
        // The derivative is zero at mu = 0, so we perturb it slightly.
        if (mu <= root.tol) {
          mu += root.tol;
        }
        bool result = root.NewtonSafe(MuFromW, mulc, muhc, mu, bsq, rsq, rbsq, W);
        if (!result) {
          return Error::BRACKETING_FAILED;
        }
        mul = (mu > mul) ? mu : mul;
      }
    }
  }
  if (D < W_max*rho_min) {
    Real W = D/rho_min;
    Real f, df;
    MuFromW(f, df, mul, bsq, rsq, rbsq, W);
    if (f >= 0) {
      // W is not physical, so rho must be smaller than rho_min.
      return Error::RHO_TOO_SMALL;
    }
    else {
      MuFromW(f, df, muh, bsq, rsq, rbsq, W);
      if (f > 0) {
        Real mu = muh;
        Real mulc = mul;
        Real muhc = muh;
        // We can tighten up the bounds for muh.
        bool result = root.NewtonSafe(MuFromW, mulc, muhc, mu, bsq, rsq, rbsq, W);
        if (!result) {
          return Error::BRACKETING_FAILED;
        }
        muh = (mu < muh) ? mu : muh;
      }
    }
  }
  return Error::SUCCESS;
}
// }}}

// ConToPrim {{{
template<typename EOSPolicy, typename ErrorPolicy>
inline SolverResult PrimitiveSolver<EOSPolicy, ErrorPolicy>::ConToPrim(Real prim[NPRIM], Real cons[NCONS], 
    Real b[NMAG], Real g3d[NSPMETRIC], Real g3u[NSPMETRIC]) {

  SolverResult solver_result{Error::SUCCESS, 0, false, false, false};

  // Extract the undensitized conserved variables.
  Real D = cons[IDN];
  Real S_d[3] = {cons[IM1], cons[IM2], cons[IM3]};
  Real tau = cons[IEN];
  Real B_u[3] = {b[IB1], b[IB2], b[IB3]};
  // Extract the particle fractions.
  const int n_species = peos->GetNSpecies();
  Real Y[NSCALARS] = {0.0};
  for (int n=0; n<NSCALARS; n++) {
    Y[n] = cons[IYD + n]/cons[IDN];
  }
  // for (int s = 0; s < n_species; s++) {
  //   Y[s] = cons[IYD + s]/cons[IDN];
  // }

  // Apply limits to Y to ensure a physical state
  peos->ApplySpeciesLimits(Y); //FIXME: think abt how to handle this

  // Check the conserved variables for consistency and do whatever
  // the EOSPolicy wants us to.
  bool floored = peos->ApplyConservedFloor(D, S_d, tau, Y, SquareVector(B_u, g3d));
  solver_result.cons_floor = floored;
  if (floored && peos->IsConservedFlooringFailure()) {
    HandleFailure(prim, cons, b, g3d);
    solver_result.error = Error::CONS_FLOOR;
    return solver_result;
  } 

  // Calculate some utility quantities.
  Real sqrtD = std::sqrt(D);
  Real b_u[3] = {B_u[0]/sqrtD, B_u[1]/sqrtD, B_u[2]/sqrtD};
  Real r_d[3] = {S_d[0]/D, S_d[1]/D, S_d[2]/D};
  Real r_u[3];
  RaiseForm(r_u, r_d, g3u);
  Real rsqr   = Contract(r_u, r_d);
  Real rb     = Contract(b_u, r_d);
  Real rbsqr  = rb*rb;
  Real bsqr   = SquareVector(b_u, g3d);
  Real q      = tau/D;

  // Make sure there are no NaNs at this point.
  if (!std::isfinite(D) || !std::isfinite(rsqr) || !std::isfinite(q) ||
      !std::isfinite(rbsqr) || !std::isfinite(bsqr)) {
    HandleFailure(prim, cons, b, g3d);
    solver_result.error = Error::NANS_IN_CONS;
    return solver_result;
  }
  // We have to check the particle fractions separately.
  for (int s = 0; s < n_species; s++) {
    if (!std::isfinite(Y[s])) {
      HandleFailure(prim, cons, b, g3d);
      solver_result.error = Error::NANS_IN_CONS;
      return solver_result;
    }
  }

  // Make sure that the magnetic field is physical.
  Error error = peos->DoMagnetizationResponse(bsqr, b_u);
  if (error == Error::MAG_TOO_BIG) {
    HandleFailure(prim, cons, b, g3d);
    solver_result.error = Error::MAG_TOO_BIG;
    return solver_result;
  }
  else if (error == Error::CONS_ADJUSTED) {
    solver_result.cons_adjusted = true;
    // If b_u is rescaled, we also need to adjust D, which means we'll
    // have to adjust all our other rescalings, too.
    Real Bsq = SquareVector(B_u, g3d);
    D = Bsq/bsqr;
    r_d[0] = S_d[0]/D; r_d[1] = S_d[1]/D; r_d[2] = S_d[2]/D;
    RaiseForm(r_u, r_d, g3d);
    rb = Contract(b_u, r_d);
    rbsqr = rb*rb;
    q = tau/D;
    rsqr = Contract(r_u, r_d);
  }
  
  // If rsqr is identically zero, we have zero velocity and can solve the problem analytically.
  /*if (rsqr == 0.0 || rsqr == -0.0) {
    prim[IDN] = D;
    prim[IVX] = prim[IVY] = prim[IVZ] = 0.0;
    Real e = tau + (1.0 - 0.5*bsqr)*D;
    Real n = D/peos->GetBaryonMass();
    prim[ITM] = peos->GetTemperatureFromE(n, e, Y);
    prim[IPR] = peos->GetPressure(n, prim[ITM], Y);
    for (int s = 0; s < n_species; s++) {
      prim[IYF + s] = Y[s];
    }
    if (solver_result.cons_floor || solver_result.cons_adjusted) {
      cons[IDN] = D;
      cons[IM1] = S_d[0];
      cons[IM2] = S_d[1];
      cons[IM3] = S_d[2];
      cons[IEN] = tau;
      for (int s = 0; s < n_species; s++) {
        cons[IYD + s] = D*Y[s];
      }
    }
    return solver_result;
  }*/

  // Bracket the root.
  Real min_h = peos->GetMinimumEnthalpy();
  Real mul = 0.0;
  Real muh = 1.0/min_h;
  // Check if a tighter upper bound exists.
  if (rsqr > min_h*min_h) {
    Real mu = 0.0;
    // We don't need the bound to be that tight, so we reduce
    // the accuracy of the root solve for speed reasons.
    Real mulc = mul;
    Real mulh = muh;
    bool result = root.NewtonSafe(UpperRoot, mulc, mulh, mu, bsqr, rsqr, rbsqr, min_h);
    // Scream if the bracketing failed.
    if (!result) {
      HandleFailure(prim, cons, b, g3d);
      solver_result.error = Error::BRACKETING_FAILED;
      return solver_result;
    }
    else {
      // To avoid problems with the case where the root and the upper bound collide,
      // we will perturb the bound slightly upward.
      // TODO: Is there a more rigorous way of treating this?
      muh = mu*(1. + root.tol);
    }
  }

  // Check the corner case where the density is outside the permitted
  // bounds according to the ErrorPolicy.
  error = CheckDensityValid(mul, muh, D, bsqr, rsqr, rbsqr, min_h);
  // TODO: This is probably something that should be handled by the ErrorPolicy.
  if (error != Error::SUCCESS) {
    HandleFailure(prim, cons, b, g3d);
    solver_result.error = error;
    return solver_result;
  }

  
  // Do the root solve.
  // TODO: This should be done with something like TOMS748 once it's
  // available.
  Real n, P, T, mu;
  bool result = root.FalsePosition(RootFunction, mul, muh, mu, D, q, bsqr, rsqr, rbsqr, Y, peos, &n, &T, &P);
  // WARNING: the reported number of iterations is not thread-safe and should only be trusted
  // on single-thread benchmarks.
  solver_result.iterations = root.iterations;
  if (!result) {
    HandleFailure(prim, cons, b, g3d);
    solver_result.error = Error::NO_SOLUTION;
    return solver_result;
  }

  // Retrieve the primitive variables.
  Real rho = n*peos->GetBaryonMass();
  Real rbmu = rb*mu;
  Real W = D/rho;
  Real Wmux = W*mu/(1.0 + mu*bsqr);
  // Before we retrieve the velocity, we need to raise S.
<<<<<<< HEAD
  //Real S_u[3] = {0.0};
  //RaiseForm(S_u, S_d, g3u);
=======
  // Real S_u[3] = {0.0};
  // RaiseForm(S_u, S_d, g3u);
>>>>>>> f5e60318
  // Now we can get Wv.
  Real Wv_u[3] = {0.0};
  Wv_u[0] = Wmux*(r_u[0] + rbmu*b_u[0]);
  Wv_u[1] = Wmux*(r_u[1] + rbmu*b_u[1]);
  Wv_u[2] = Wmux*(r_u[2] + rbmu*b_u[2]);
  
  // Apply the flooring policy to the primitive variables.
  floored = peos->ApplyPrimitiveFloor(n, Wv_u, P, T, Y);
  solver_result.prim_floor = floored;
  if (floored && peos->IsPrimitiveFlooringFailure()) {
    HandleFailure(prim, cons, b, g3d);
    solver_result.error = Error::PRIM_FLOOR;
    return solver_result;
  }
  solver_result.cons_adjusted = solver_result.cons_adjusted || floored || solver_result.cons_floor;

  prim[IDN] = n;
  prim[IPR] = P;
  prim[ITM] = T;
  prim[IVX] = Wv_u[0];
  prim[IVY] = Wv_u[1];
  prim[IVZ] = Wv_u[2];
  for (int s = 0; s < n_species; s++) {
    prim[IYF + s] = Y[s];
  }

  // If we floored the primitive variables, we should check
  // if the EOS wants us to adjust the conserved variables back
  // in bounds. If that's the case, then we'll do it.
  if (solver_result.cons_adjusted && peos->KeepPrimAndConConsistent()) {
    PrimToCon(prim, cons, b, g3d);
  }
  else {
    solver_result.cons_adjusted = false;
  }

  return solver_result;
}
// }}}

// PrimToCon {{{
template<typename EOSPolicy, typename ErrorPolicy>
inline Error PrimitiveSolver<EOSPolicy, ErrorPolicy>::PrimToCon(Real prim[NPRIM], Real cons[NCONS],
      Real bu[NMAG], Real g3d[NMETRIC]) {
  // Extract the primitive variables
  const Real &n = prim[IDN]; // number density
  const Real Wv_u[3] = {prim[IVX], prim[IVY], prim[IVZ]};
  const Real &p   = prim[IPR]; // pressure
  const Real &t   = prim[ITM]; // temperature
  const Real B_u[3] = {bu[IB1], bu[IB2], bu[IB3]};
  const int n_species = peos->GetNSpecies();
  //FIXME
  Real Y[MAX_SPECIES] = {0.0};
  for (int s = 0; s < n_species; s++) {
    Y[s] = prim[IYF + s];
  }

  // Note that Athena passes in Wv, not v.
  // Lower u.
  Real Wv_d[3];
  LowerVector(Wv_d, Wv_u, g3d);
  Real Wvsq = Contract(Wv_u, Wv_d);
  Real Wsq = 1.0 + Wvsq;
  Real W = sqrt(Wsq);
  // Get the 3-velocity.
  Real v_d[3] = {Wv_d[0]/W, Wv_d[1]/W, Wv_d[2]/W};

  // For the magnetic field contribution, we need to find
  // B_i, B^2, and B^i*v_i.
  Real B_d[3];
  LowerVector(B_d, B_u, g3d);
  Real Bsq = Contract(B_u, B_d);
  Real Bv = Contract(B_u, v_d);

  // Some utility quantities that will be helpful.
  const Real mb = peos->GetBaryonMass();

  // Extract the conserved variables
  Real &D = cons[IDN]; // Relativistic density
  Real &Sx = cons[IM1]; // Relativistic momentum density (x)
  Real &Sy = cons[IM2]; // Relativistic momentum density (y)
  Real &Sz = cons[IM3]; // Relativistic momentum density (z)
  Real &tau = cons[IEN]; // Relativistic energy - D

  // Set the conserved quantities.
  // Total enthalpy density
  Real H = n*peos->GetEnthalpy(n, t, Y)*mb;
  Real HWsq = H*Wsq;
  D = n*mb*W;
  for (int s = 0; s < n_species; s++) {
    cons[IYD + s]= D*Y[s];
  }
  Real HWsqpb = HWsq + Bsq;
  Sx = (HWsqpb*v_d[0] - Bv*B_d[0]);
  Sy = (HWsqpb*v_d[1] - Bv*B_d[1]);
  Sz = (HWsqpb*v_d[2] - Bv*B_d[2]);
  tau = (HWsqpb - p - 0.5*(Bv*Bv + Bsq/Wsq)) - D;

  return Error::SUCCESS;
}
// }}}

} // namespace
#endif<|MERGE_RESOLUTION|>--- conflicted
+++ resolved
@@ -499,13 +499,8 @@
   Real W = D/rho;
   Real Wmux = W*mu/(1.0 + mu*bsqr);
   // Before we retrieve the velocity, we need to raise S.
-<<<<<<< HEAD
-  //Real S_u[3] = {0.0};
-  //RaiseForm(S_u, S_d, g3u);
-=======
   // Real S_u[3] = {0.0};
   // RaiseForm(S_u, S_d, g3u);
->>>>>>> f5e60318
   // Now we can get Wv.
   Real Wv_u[3] = {0.0};
   Wv_u[0] = Wmux*(r_u[0] + rbmu*b_u[0]);
