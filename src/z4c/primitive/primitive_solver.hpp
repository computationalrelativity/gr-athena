--- conflicted
+++ resolved
@@ -336,13 +336,8 @@
 
 // ConToPrim {{{
 template<typename EOSPolicy, typename ErrorPolicy>
-<<<<<<< HEAD
-inline SolverResult PrimitiveSolver<EOSPolicy, ErrorPolicy>::ConToPrim(Real prim[NPRIM], Real prim_scalar[NPRIM],
-      Real cons[NCONS], Real cons_scalar[NSCALARS], Real b[NMAG], Real g3d[NSPMETRIC], Real g3u[NSPMETRIC]) {
-=======
 inline SolverResult PrimitiveSolver<EOSPolicy, ErrorPolicy>::ConToPrim(Real prim[NPRIM], Real cons[NCONS], 
     Real b[NMAG], Real g3d[NSPMETRIC], Real g3u[NSPMETRIC]) {
->>>>>>> 6e43ffd0
 
   SolverResult solver_result{Error::SUCCESS, 0, false, false, false};
 
@@ -354,14 +349,9 @@
   // Extract the particle fractions.
   const int n_species = peos->GetNSpecies();
   Real Y[NSCALARS] = {0.0};
-<<<<<<< HEAD
-  for (int n=0; n<NSCALARS; n++) Y[n] = cons_scalar[n]/cons[IDN];
-
-=======
   for (int n=0; n<NSCALARS; n++) {
     Y[n] = cons[IYD + n]/cons[IDN];
   }
->>>>>>> 6e43ffd0
   // for (int s = 0; s < n_species; s++) {
   //   Y[s] = cons[IYD + s]/cons[IDN];
   // }
