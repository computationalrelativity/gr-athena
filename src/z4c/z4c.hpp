--- conflicted
+++ resolved
@@ -312,15 +312,9 @@
   // calculate weyl scalars
   void Z4cWeyl(AthenaArray<Real> & u_adm, AthenaArray<Real> & u_mat,
                       AthenaArray<Real> & u_weyl);
-<<<<<<< HEAD
   // Update matter variables from hydro  
   void GetMatter(AthenaArray<Real> & u_mat, AthenaArray<Real> & u_adm, AthenaArray<Real> & w,
-		 AthenaArray<Real> & bb_cc);
-  
-=======
-
-  void GetMatter(AthenaArray<Real> & u_mat, AthenaArray<Real> & u_adm, AthenaArray<Real> & w, AthenaArray<Real> & bb_cc);
->>>>>>> c372e4cd
+		 AthenaArray<Real> & bb_cc);  
   // utility functions
   //
   // set ADM aliases given u_adm
