#ifndef MESH_MESH_HPP_
#define MESH_MESH_HPP_
//========================================================================================
// Athena++ astrophysical MHD code
// Copyright(C) 2014 James M. Stone <jmstone@princeton.edu> and other code contributors
// Licensed under the 3-clause BSD License, see LICENSE file for details
//========================================================================================
//! \file mesh.hpp
//  \brief defines Mesh and MeshBlock classes, and various structs used in them
//  The Mesh is the overall grid structure, and MeshBlocks are local patches of data
//  (potentially on different levels) that tile the entire domain.

// C headers

// C++ headers
#include <cstdint>     // int64_t
#include <functional>  // reference_wrapper
#include <string>
#include <vector>

// Lorene
#ifdef LORENE
#include <bin_ns.h>
using Lorene::Bin_NS;
#endif

// Athena++ headers
#include "../athena.hpp"
#include "../athena_arrays.hpp"
#include "../bvals/bvals.hpp"
#include "../outputs/io_wrapper.hpp"
#include "../parameter_input.hpp"
#include "../task_list/task_list.hpp"
#include "../utils/interp_table.hpp"
#include "mesh_refinement.hpp"
#include "meshblock_tree.hpp"

// Forward declarations
class ParameterInput;
class Mesh;
class MeshRefinement;
class MeshBlockTree;
class BoundaryValues;
class CellCenteredBoundaryVariable;
class VertexCenteredBoundaryVariable;
class FaceCenteredBoundaryVariable;
class TaskList;
struct TaskStates;
class Coordinates;
class Reconstruction;
class Hydro;
class Field;
class PassiveScalars;
class Gravity;
class MGGravity;
class MGGravityDriver;
class EquationOfState;
class FFTDriver;
class FFTGravityDriver;
class TurbulenceDriver;
// BD: new problem
class Wave;
// -BD
class Advection;
class Z4c;
//WGC wext
#ifdef Z4C_WEXT
class WaveExtract;
class WaveExtractLocal;
#endif
//WGC end
class PunctureTracker;

#ifdef TRACKER_EXTREMA
class TrackerExtrema;
class TrackerExtremaLocal;
#endif // TRACKER_EXTREMA


FluidFormulation GetFluidFormulation(const std::string& input_string);

//----------------------------------------------------------------------------------------
//! \class MeshBlock
//  \brief data/functions associated with a single block

class MeshBlock {
  friend class RestartOutput;
  friend class BoundaryValues;
  friend class CellCenteredBoundaryVariable;
  friend class VertexCenteredBoundaryVariable;
  friend class FaceCenteredBoundaryVariable;
  friend class Mesh;
  friend class Hydro;
  friend class TaskList;
#ifdef HDF5OUTPUT
  friend class ATHDF5Output;
#endif
  // BD: new problem
  friend class Wave;
  // -BD
  friend class Advection;
  friend class Z4c;
  friend class PunctureTracker;

public:
  MeshBlock(int igid, int ilid, LogicalLocation iloc, RegionSize input_size,
            BoundaryFlag *input_bcs, Mesh *pm, ParameterInput *pin, int igflag,
            bool ref_flag = false);
  MeshBlock(int igid, int ilid, Mesh *pm, ParameterInput *pin, LogicalLocation iloc,
            RegionSize input_block, BoundaryFlag *input_bcs, double icost,
            char *mbdata, int igflag);
  ~MeshBlock();

  // data
  Mesh *pmy_mesh;  // ptr to Mesh containing this MeshBlock
  LogicalLocation loc;
  RegionSize block_size;

  int ng, cng;  // distrinct ghost specification allowed
  int rcng;     // ghosts that may be restricted [minimise communication]

  // for convenience: "max" # of real+ghost cells along each dir for allocating "standard"
  // sized MeshBlock arrays, depending on ndim (i.e. ncells2=nx2+2*NGHOST if nx2>1)
  int ncells1, ncells2, ncells3;
  // on 1x coarser level MeshBlock (i.e. ncc2=nx2/2 + 2*NGHOST, if nx2>1)
  int ncc1, ncc2, ncc3;

  int is, ie, js, je, ks, ke;
  int gid, lid;
  int cis, cie, cjs, cje, cks, cke, cnghost;
  int gflag;

  // convenience for vertices
  int nverts1, nverts2, nverts3;   // number of vertices (cells + 1)
  int ncv1, ncv2, ncv3;            // coarse analogue

  int ims, ime, ips, ipe;          // -/+ (communication) ghost-zone idx
  int ivs, ive;                    // shared vertices
  int igs, ige;                    // shared to ghost

  int imp;                         // mid-point idx

  int jms, jme, jps, jpe;          // -/+ (communication) ghost-zone idx
  int jvs, jve;                    // shared vertices
  int jgs, jge;                    // shared to ghost

  int jmp;                         // mid-point idx

  int kms, kme, kps, kpe;          // -/+ (communication) ghost-zone idx
  int kvs, kve;                    // shared vertices
  int kgs, kge;                    // shared to ghost

  int kmp;                         // mid-point idx

  // for multi-level
  int cims, cime, cips, cipe;          // -/+ (communication) ghost-zone idx
  int civs, cive;                      // shared vertices
  int cigs, cige;                      // shared to ghost

  int cimp;                            // mid-point idx

  int cjms, cjme, cjps, cjpe;          // -/+ (communication) ghost-zone idx
  int cjvs, cjve;                      // shared vertices
  int cjgs, cjge;                      // shared to ghost

  int cjmp;                            // mid-point idx

  int ckms, ckme, ckps, ckpe;          // -/+ (communication) ghost-zone idx
  int ckvs, ckve;                      // shared vertices
  int ckgs, ckge;                      // shared to ghost

  int ckmp;                            // mid-point idx

  // At every cycle n, hydro and field registers (u, b) are advanced from t^n -> t^{n+1},
  // the time-integration scheme may partially substep several storage register pairs
  // (u,b), (u1,b1), (u2, b2), ..., (um, bm) through the dt interval. Track their time
  // abscissae at the end of each stage (1<=l<=nstage) as (dt_m^l) relative to t^n
  Real stage_abscissae[MAX_NSTAGE+1][MAX_NREGISTER];

  // user output variables for analysis
  int nuser_out_var;
  AthenaArray<Real> user_out_var;
  std::string *user_out_var_names_;

  // user MeshBlock data that can be stored in restart files
  AthenaArray<Real> *ruser_meshblock_data;
  AthenaArray<int> *iuser_meshblock_data;

  // mesh-related objects
  Coordinates *pcoord;
  BoundaryValues *pbval;
  Reconstruction *precon;
  MeshRefinement *pmr;

  // physics-related objects (possibly containing their derived bvals classes)
  Hydro *phydro;
  Field *pfield;
  Gravity *pgrav;
  MGGravity* pmg;
  PassiveScalars *pscalars;
  EquationOfState *peos;

  // BD: new problem
  Wave *pwave;
  // -BD

  Advection *padv;
  Z4c *pz4c;
//WGC wext
#ifdef Z4C_WEXT
    WaveExtractLocal * pwave_extr_loc[NRAD];
#endif
//WGC end

#ifdef TRACKER_EXTREMA
  TrackerExtremaLocal * ptracker_extrema_loc;
#endif // TRACKER_EXTREMA

  MeshBlock *prev, *next;

  // functions
  std::size_t GetBlockSizeInBytes();
  int GetNumberOfMeshBlockCells() {
    return block_size.nx1*block_size.nx2*block_size.nx3; }
  void SearchAndSetNeighbors(MeshBlockTree &tree, int *ranklist, int *nslist);
  void WeightedAve(AthenaArray<Real> &u_out, AthenaArray<Real> &u_in1,
                   AthenaArray<Real> &u_in2, const Real wght[3]);
  void WeightedAve(FaceField &b_out, FaceField &b_in1, FaceField &b_in2,
                   const Real wght[3]);

  // inform MeshBlock which arrays contained in member Hydro, Field, Particles,
  // ... etc. classes are the "primary" representations of a quantity. when registered,
  // that data are used for (1) load balancing (2) (future) dumping to restart file
// WGC separate registermbdata functions for VC + CC
  void RegisterMeshBlockDataVC(AthenaArray<Real> &pvar_in);
  void RegisterMeshBlockDataCC(AthenaArray<Real> &pvar_in);
  void RegisterMeshBlockData(FaceField &pvar_fc);

  // defined in either the prob file or default_pgen.cpp in ../pgen/
  void UserWorkBeforeOutput(ParameterInput *pin); // called in Mesh fn (friend class)
  void UserWorkInLoop();                          // called in TimeIntegratorTaskList

  // BD: new problem
  // This is a quick fix to prevent multiple calls to 'UserWorkInLoop' if
  // TimeIntegratorTaskList and WaveIntegratorTaskList are both running..
  void WaveUserWorkInLoop();
  // -BD

  // as above
  void AdvectionUserWorkInLoop();
  void Z4cUserWorkInLoop();

  bool PointContained(Real const x, Real const y, Real const z);
  Real PointCentralDistanceSquared(Real const x, Real const y, Real const z);
<<<<<<< HEAD
=======
  Real PointMinCornerDistanceSquared(Real const x, Real const y, Real const z);
>>>>>>> 7b95fb05
  bool SphereIntersects(Real const Sx0, Real const Sy0, Real const Sz0,
                        Real const radius);

  //-- Debug
  // Populate MeshBlock subset based on input indices
  void DebugWaveMeshBlock(AthenaArray<Real> &u_wave,
                          int il, int iu,
                          int jl, int ju,
                          int kl, int ku,
                          bool is_additive=false,
                          bool is_coarse=false);
  //--

private:
  // data
  Real new_block_dt_, new_block_dt_hyperbolic_, new_block_dt_parabolic_,
    new_block_dt_user_;
  // TODO(felker): make global TaskList a member of MeshBlock, store TaskStates in list
  // shared by main integrator + FFT gravity task lists. Multigrid has separate TaskStates
  TaskStates tasks;
  int nreal_user_meshblock_data_, nint_user_meshblock_data_;
  std::vector<std::reference_wrapper<AthenaArray<Real>>> vars_cc_;
  std::vector<std::reference_wrapper<FaceField>> vars_fc_;
  std::vector<std::reference_wrapper<AthenaArray<Real>>> vars_vc_;

  // functions
  // helper functions for assigning / testing indices (inlined on definition)
  void SetAllIndicialParameters();
  void SetIndicialParameters(int num_ghost,
                             int block_size,
                             int &ix_s, int &ix_e,
                             int &ncells,                 // CC end
                             int &ix_vs, int &ix_ve,      // bnd vert
                             int &ix_ms, int &ix_me,      // neg
                             int &ix_ps, int &ix_pe,      // pos
                             int &ix_gs, int &ix_ge,      // int. g
                             int &ix_mp,
                             int &nverts,                 // VC end
                             bool populate_ix,
                             bool is_dim_nontrivial);
  //---------------------------------------------------------------------------

  void AllocateRealUserMeshBlockDataField(int n);
  void AllocateIntUserMeshBlockDataField(int n);
  void AllocateUserOutputVariables(int n);
  void SetUserOutputVariableName(int n, const char *name);
  void SetCostForLoadBalancing(double cost);

  // defined in either the prob file or default_pgen.cpp in ../pgen/
  void ProblemGenerator(ParameterInput *pin);
  void InitUserMeshBlockData(ParameterInput *pin);

  // functions and variables for automatic load balancing based on timing
  double cost_, lb_time_;
  void ResetTimeMeasurement();
  void StartTimeMeasurement();
  void StopTimeMeasurement();
};

//----------------------------------------------------------------------------------------
//! \class Mesh
//  \brief data/functions associated with the overall mesh

class Mesh {
  friend class RestartOutput;
  friend class HistoryOutput;
  friend class MeshBlock;
  friend class MeshBlockTree;
  friend class BoundaryBase;
  friend class BoundaryValues;
  friend class CellCenteredBoundaryVariable;
  friend class VertexCenteredBoundaryVariable;
  friend class FaceCenteredBoundaryVariable;
  friend class MGBoundaryValues;
  friend class Coordinates;
  friend class MeshRefinement;
  friend class HydroSourceTerms;
  friend class Hydro;
  friend class FFTDriver;
  friend class FFTGravityDriver;
  friend class TurbulenceDriver;
  friend class MultigridDriver;
  friend class MGGravityDriver;
  friend class Gravity;
  friend class HydroDiffusion;
  friend class FieldDiffusion;
#ifdef HDF5OUTPUT
  friend class ATHDF5Output;
#endif
  // BD: new problem
  friend class Wave;
  // -BD

  friend class Advection;
  friend class Z4c;
#ifdef Z4C_TRACKER
  friend class Tracker;
#endif

#ifdef TRACKER_EXTREMA
  friend class TrackerExtrema;
#endif // TRACKER_EXTREMA

 public:
  // 2x function overloads of ctor: normal and restarted simulation
  explicit Mesh(ParameterInput *pin, int test_flag=0);
  Mesh(ParameterInput *pin, IOWrapper &resfile, int test_flag=0);
  ~Mesh();

  // accessors
  int GetNumMeshBlocksThisRank(int my_rank) {return nblist[my_rank];}
  int GetNumMeshThreads() const {return num_mesh_threads_;}
  std::int64_t GetTotalCells() {return static_cast<std::int64_t> (nbtotal)*
        pblock->block_size.nx1*pblock->block_size.nx2*pblock->block_size.nx3;}

  // data
  RegionSize mesh_size;
  BoundaryFlag mesh_bcs[6];
  const bool f2, f3; // flags indicating (at least) 2D or 3D Mesh
  const int ndim;     // number of dimensions
  const bool adaptive, multilevel;
  const FluidFormulation fluid_setup;
  Real start_time, time, tlim, dt, dt_hyperbolic, dt_parabolic, dt_user, cfl_number;
  int nlim, ncycle, ncycle_out, dt_diagnostics;
  Real muj, nuj, muj_tilde;
  int nbtotal, nbnew, nbdel;

  int step_since_lb;
  int gflag;
  int turb_flag; // turbulence flag
  EosTable *peos_table;

  // ptr to first MeshBlock (node) in linked list of blocks belonging to this MPI rank:
  MeshBlock *pblock;

  TurbulenceDriver *ptrbd;
  FFTGravityDriver *pfgrd;
  MGGravityDriver *pmgrd;
//WGC wext
#ifdef Z4C_WEXT
  WaveExtract * pwave_extr[NRAD];
#endif
//WGC end
  std::vector<PunctureTracker *> pz4c_tracker;

#ifdef TRACKER_EXTREMA
  TrackerExtrema * ptracker_extrema;
#endif // TRACKER_EXTREMA

  AthenaArray<Real> *ruser_mesh_data;
  AthenaArray<int> *iuser_mesh_data;

  // functions
  void Initialize(int res_flag, ParameterInput *pin);
  void SetBlockSizeAndBoundaries(LogicalLocation loc, RegionSize &block_size,
                                 BoundaryFlag *block_bcs);
  void NewTimeStep();
  void GlobalInt(void);
  void OutputCycleDiagnostics();
  void LoadBalancingAndAdaptiveMeshRefinement(ParameterInput *pin);
  int CreateAMRMPITag(int lid, int ox1, int ox2, int ox3);
  MeshBlock* FindMeshBlock(int tgid);
  void ApplyUserWorkBeforeOutput(ParameterInput *pin);

  // function for distributing unique "phys" bitfield IDs to BoundaryVariable objects and
  // other categories of MPI communication for generating unique MPI_TAGs
  int ReserveTagPhysIDs(int num_phys);

  // defined in either the prob file or default_pgen.cpp in ../pgen/
  //TRACKER HACK CODE
  //void UserWorkAfterLoop(ParameterInput *pin);   // called in main loop
  void UserWorkAfterLoop(ParameterInput *pin, int res_flag=0);
  void UserWorkInLoop(); // called in main after each cycle
 private:
  FILE * pofile;
  bool ioproc;
  int root;
  // data
  int next_phys_id_; // next unused value for encoding final component of MPI tag bitfield
  int root_level, max_level, current_level;
  int num_mesh_threads_;
  int *nslist, *ranklist, *nblist;
  double *costlist;
  // 8x arrays used exclusively for AMR (not SMR):
  int *nref, *nderef;
  int *rdisp, *ddisp;
  int *bnref, *bnderef;
  int *brdisp, *bddisp;
  // the last 4x should be std::size_t, but are limited to int by MPI

  LogicalLocation *loclist;
  MeshBlockTree tree;
  // number of MeshBlocks in the x1, x2, x3 directions of the root grid:
  // (unlike LogicalLocation.lxi, nrbxi don't grow w/ AMR # of levels, so keep 32-bit int)
  int nrbx1, nrbx2, nrbx3;
  // TODO(felker) find unnecessary static_cast<> ops. from old std::int64_t type in 2018:
  //std::int64_t nrbx1, nrbx2, nrbx3;

  // flags are false if using non-uniform or user meshgen function
  bool use_uniform_meshgen_fn_[3];
  int nreal_user_mesh_data_, nint_user_mesh_data_;

  int nuser_history_output_;
  std::string *user_history_output_names_;
  UserHistoryOperation *user_history_ops_;

  // global constants
  Real four_pi_G_, grav_eps_, grav_mean_rho_;

  // variables for load balancing control
  bool lb_flag_, lb_automatic_, lb_manual_;
  double lb_tolerance_;
  int lb_interval_;

  // functions
  MeshGenFunc MeshGenerator_[3];
  BValFunc BoundaryFunction_[6];
  AMRFlagFunc AMRFlag_;
  SrcTermFunc UserSourceTerm_;
  TimeStepFunc UserTimeStep_;
  HistoryOutputFunc *user_history_func_;
  MetricFunc UserMetric_;
  ViscosityCoeffFunc ViscosityCoeff_;
  ConductionCoeffFunc ConductionCoeff_;
  FieldDiffusionCoeffFunc FieldDiffusivity_;
  MGBoundaryFunc MGGravityBoundaryFunction_[6];

  void AllocateRealUserMeshDataField(int n);
  void AllocateIntUserMeshDataField(int n);
  void OutputMeshStructure(int dim);
  void CalculateLoadBalance(double *clist, int *rlist, int *slist, int *nlist, int nb);
  void ResetLoadBalanceVariables();

  void CorrectMidpointInitialCondition(std::vector<MeshBlock*> &pmb_array, int nmb);
  void ReserveMeshBlockPhysIDs();

  // Mesh::LoadBalancingAndAdaptiveMeshRefinement() helper functions:
  void UpdateCostList();
  void UpdateMeshBlockTree(int &nnew, int &ndel);
  bool GatherCostListAndCheckBalance();
  void RedistributeAndRefineMeshBlocks(ParameterInput *pin, int ntot);

  // Mesh::RedistributeAndRefineMeshBlocks() helper functions:
  // step 6: send
  void PrepareSendSameLevel(MeshBlock* pb, Real *sendbuf);
  void PrepareSendCoarseToFineAMR(MeshBlock* pb, Real *sendbuf, LogicalLocation &lloc);
  void PrepareSendFineToCoarseAMR(MeshBlock* pb, Real *sendbuf);
  // step 7: create new MeshBlock list (same MPI rank but diff level: create new block)
  void FillSameRankFineToCoarseAMR(MeshBlock* pob, MeshBlock* pmb,
                                   LogicalLocation &loc);
  void FillSameRankCoarseToFineAMR(MeshBlock* pob, MeshBlock* pmb,
                                   LogicalLocation &newloc);
  // step 8: receive
  void FinishRecvSameLevel(MeshBlock *pb, Real *recvbuf);
  void FinishRecvFineToCoarseAMR(MeshBlock *pb, Real *recvbuf, LogicalLocation &lloc);
  void FinishRecvCoarseToFineAMR(MeshBlock *pb, Real *recvbuf);

  // defined in either the prob file or default_pgen.cpp in ../pgen/
  // TRACKER HACK CODE
  //void InitUserMeshData(ParameterInput *pin)
  void InitUserMeshData(ParameterInput *pin, int res_flag=0);

  // often used (not defined) in prob file in ../pgen/
  void EnrollUserBoundaryFunction(BoundaryFace face, BValFunc my_func);
  void EnrollUserMGGravityBoundaryFunction(BoundaryFace dir, MGBoundaryFunc my_bc);
  // DEPRECATED(felker): provide trivial overload for old-style BoundaryFace enum argument
  void EnrollUserBoundaryFunction(int face, BValFunc my_func);
  void EnrollUserMGGravityBoundaryFunction(int dir, MGBoundaryFunc my_bc);

  void EnrollUserRefinementCondition(AMRFlagFunc amrflag);
  void EnrollUserMeshGenerator(CoordinateDirection dir, MeshGenFunc my_mg);
  void EnrollUserExplicitSourceFunction(SrcTermFunc my_func);
  void EnrollUserTimeStepFunction(TimeStepFunc my_func);
  void AllocateUserHistoryOutput(int n);
  void EnrollUserHistoryOutput(int i, HistoryOutputFunc my_func, const char *name,
                               UserHistoryOperation op=UserHistoryOperation::sum);
  void EnrollUserMetric(MetricFunc my_func);
  void EnrollViscosityCoefficient(ViscosityCoeffFunc my_func);
  void EnrollConductionCoefficient(ConductionCoeffFunc my_func);
  void EnrollFieldDiffusivity(FieldDiffusionCoeffFunc my_func);
  void SetGravitationalConstant(Real g) { four_pi_G_=4.0*PI*g; }
  void SetFourPiG(Real fpg) { four_pi_G_=fpg; }
  void SetGravityThreshold(Real eps) { grav_eps_=eps; }
  void SetMeanDensity(Real d0) { grav_mean_rho_=d0; }

private:
  #ifdef LORENE
    static Bin_NS * bns;
    #pragma omp private(bns)
  #endif
};


//----------------------------------------------------------------------------------------
// \!fn Real ComputeMeshGeneratorX(std::int64_t index, std::int64_t nrange,
//                                 bool sym_interval)
// \brief wrapper fn to compute Real x logical location for either [0., 1.] or [-0.5, 0.5]
//        real cell ranges for MeshGenerator_[] functions (default/user vs. uniform)

inline Real ComputeMeshGeneratorX(std::int64_t index, std::int64_t nrange,
                                  bool sym_interval) {
  // index is typically 0, ... nrange for non-ghost boundaries
  if (!sym_interval) {
    // to map to fractional logical position [0.0, 1.0], simply divide by # of faces
    return static_cast<Real>(index)/static_cast<Real>(nrange);
  } else {
    // to map to a [-0.5, 0.5] range, rescale int indices around 0 before FP conversion
    // if nrange is even, there is an index at center x=0.0; map it to (int) 0
    // if nrange is odd, the center x=0.0 is between two indices; map them to -1, 1
    std::int64_t noffset = index - (nrange)/2;
    std::int64_t noffset_ceil = index - (nrange+1)/2; // = noffset if nrange is even
    //std::cout << "noffset, noffset_ceil = " << noffset << ", " << noffset_ceil << "\n";
    // average the (possibly) biased integer indexing
    return static_cast<Real>(noffset + noffset_ceil)/(2.0*nrange);
  }
}

//----------------------------------------------------------------------------------------
// \!fn Real DefaultMeshGeneratorX1(Real x, RegionSize rs)
// \brief x1 mesh generator function, x is the logical location; x=i/nx1, real in [0., 1.]

inline Real DefaultMeshGeneratorX1(Real x, RegionSize rs) {
  Real lw, rw;
  if (rs.x1rat==1.0) {
    rw=x, lw=1.0-x;
  } else {
    Real ratn=std::pow(rs.x1rat,rs.nx1);
    Real rnx=std::pow(rs.x1rat,x*rs.nx1);
    lw=(rnx-ratn)/(1.0-ratn);
    rw=1.0-lw;
  }
  // linear interp, equally weighted from left (x(xmin)=0.0) and right (x(xmax)=1.0)
  return rs.x1min*lw+rs.x1max*rw;
}

//----------------------------------------------------------------------------------------
// \!fn Real DefaultMeshGeneratorX2(Real x, RegionSize rs)
// \brief x2 mesh generator function, x is the logical location; x=j/nx2, real in [0., 1.]

inline Real DefaultMeshGeneratorX2(Real x, RegionSize rs) {
  Real lw, rw;
  if (rs.x2rat==1.0) {
    rw=x, lw=1.0-x;
  } else {
    Real ratn=std::pow(rs.x2rat,rs.nx2);
    Real rnx=std::pow(rs.x2rat,x*rs.nx2);
    lw=(rnx-ratn)/(1.0-ratn);
    rw=1.0-lw;
  }
  return rs.x2min*lw+rs.x2max*rw;
}

//----------------------------------------------------------------------------------------
// \!fn Real DefaultMeshGeneratorX3(Real x, RegionSize rs)
// \brief x3 mesh generator function, x is the logical location; x=k/nx3, real in [0., 1.]

inline Real DefaultMeshGeneratorX3(Real x, RegionSize rs) {
  Real lw, rw;
  if (rs.x3rat==1.0) {
    rw=x, lw=1.0-x;
  } else {
    Real ratn=std::pow(rs.x3rat,rs.nx3);
    Real rnx=std::pow(rs.x3rat,x*rs.nx3);
    lw=(rnx-ratn)/(1.0-ratn);
    rw=1.0-lw;
  }
  return rs.x3min*lw+rs.x3max*rw;
}

//----------------------------------------------------------------------------------------
// \!fn Real UniformMeshGeneratorX1(Real x, RegionSize rs)
// \brief x1 mesh generator function, x is the logical location; real cells in [-0.5, 0.5]

inline Real UniformMeshGeneratorX1(Real x, RegionSize rs) {
  // linear interp, equally weighted from left (x(xmin)=-0.5) and right (x(xmax)=0.5)
  return static_cast<Real>(0.5)*(rs.x1min+rs.x1max) + (x*rs.x1max - x*rs.x1min);
}

//----------------------------------------------------------------------------------------
// \!fn Real UniformMeshGeneratorX2(Real x, RegionSize rs)
// \brief x2 mesh generator function, x is the logical location; real cells in [-0.5, 0.5]

inline Real UniformMeshGeneratorX2(Real x, RegionSize rs) {
  return static_cast<Real>(0.5)*(rs.x2min+rs.x2max) + (x*rs.x2max - x*rs.x2min);
}

//----------------------------------------------------------------------------------------
// \!fn Real UniformMeshGeneratorX3(Real x, RegionSize rs)
// \brief x3 mesh generator function, x is the logical location; real cells in [-0.5, 0.5]

inline Real UniformMeshGeneratorX3(Real x, RegionSize rs) {
  return static_cast<Real>(0.5)*(rs.x3min+rs.x3max) + (x*rs.x3max - x*rs.x3min);
}

#endif  // MESH_MESH_HPP_<|MERGE_RESOLUTION|>--- conflicted
+++ resolved
@@ -252,10 +252,7 @@
 
   bool PointContained(Real const x, Real const y, Real const z);
   Real PointCentralDistanceSquared(Real const x, Real const y, Real const z);
-<<<<<<< HEAD
-=======
   Real PointMinCornerDistanceSquared(Real const x, Real const y, Real const z);
->>>>>>> 7b95fb05
   bool SphereIntersects(Real const Sx0, Real const Sy0, Real const Sz0,
                         Real const radius);
 
