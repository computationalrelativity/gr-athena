--- conflicted
+++ resolved
@@ -56,19 +56,12 @@
 // -BD
 #include "../advection/advection.hpp"
 #include "../z4c/z4c.hpp"
-<<<<<<< HEAD
 #include "../z4c/puncture_tracker.hpp"
-=======
-
-#ifdef Z4C_TRACKER
-#include "../z4c/trackers.hpp"
-#endif // Z4C_TRACKER
 
 #ifdef TRACKER_EXTREMA
 #include "../trackers/tracker_extrema.hpp"
 #endif // TRACKER_EXTREMA
 
->>>>>>> 7b95fb05
 // WGC: wave ext
 #ifdef Z4C_WEXT
 #include "../z4c/wave_extract.hpp"
@@ -816,13 +809,7 @@
     udsize += iuser_mesh_data[n].GetSizeInBytes();
   for (int n=0; n<nreal_user_mesh_data_; n++)
     udsize += ruser_mesh_data[n].GetSizeInBytes();
-<<<<<<< HEAD
   udsize += 2*NDIM*sizeof(Real)*pz4c_tracker.size();
-=======
-#ifdef Z4C_TRACKER
-  for (int i_punc = 0; i_punc < NPUNCT; ++i_punc)
-    udsize += 6*sizeof(Real);
-#endif
 
 #ifdef TRACKER_EXTREMA
   // c_x1, c_x2, c_x3
@@ -831,7 +818,6 @@
   udsize += ptracker_extrema->c_x3.GetSizeInBytes();
 #endif // TRACKER_EXTREMA
 
->>>>>>> 7b95fb05
   if (udsize != 0) {
     char *userdata = new char[udsize];
     if (Globals::my_rank == 0) { // only the master process reads the ID list
@@ -863,9 +849,6 @@
       std::memcpy(ptracker->betap, &userdata[udoffset], NDIM*sizeof(Real));
       udoffset += 3*sizeof(Real);
     }
-<<<<<<< HEAD
-=======
-#endif
 
 #ifdef TRACKER_EXTREMA
     std::memcpy(ptracker_extrema->c_x1.data(),
@@ -884,7 +867,6 @@
     udoffset += ptracker_extrema->c_x3.GetSizeInBytes();
 #endif // TRACKER_EXTREMA
 
->>>>>>> 7b95fb05
     delete [] userdata;
   }
 
@@ -1076,17 +1058,10 @@
     pz4c_tracker.resize(0);
   }
 
-<<<<<<< HEAD
-=======
-#ifdef Z4C_TRACKER
-  delete pz4c_tracker;
-#endif // Z4C_TRACKER
-
 #ifdef TRACKER_EXTREMA
   delete ptracker_extrema;
 #endif // TRACKER_EXTREMA
 
->>>>>>> 7b95fb05
   if (adaptive) { // deallocate arrays for AMR
     delete [] nref;
     delete [] nderef;
