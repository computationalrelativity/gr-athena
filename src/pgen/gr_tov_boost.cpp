//========================================================================================
// Athena++ astrophysical MHD code
// Copyright(C) 2014 James M. Stone <jmstone@princeton.edu> and other code contributors
// Licensed under the 3-clause BSD License, see LICENSE file for details
//========================================================================================
//! \file gr_ntovboost.cpp
//  \brief Problem generator superposing boosted TOV stars 

// C headers

// C++ headers
#include <cmath>   // abs(), NAN, pow(), sqrt()
#include <cstring> // strcmp()
#include <fstream>    // ifstream
#include <iostream>   // endl, ostream
#include <sstream>    // stringstream
#include <stdexcept>  // runtime_error
#include <string>     // string

// Athena++ headers
#include "../athena.hpp"                   // macros, enums, FaceField
#include "../athena_arrays.hpp"            // AthenaArray
#include "../bvals/bvals.hpp"              // BoundaryValues
#include "../coordinates/coordinates.hpp"  // Coordinates
#include "../eos/eos.hpp"                  // EquationOfState
#include "../z4c/z4c.hpp"                  // EquationOfState
#include "../field/field.hpp"              // Field
#include "../hydro/hydro.hpp"              // Hydro
#include "../mesh/mesh.hpp"
#include "../parameter_input.hpp"          // ParameterInput
#include "../mesh/mesh_refinement.hpp"
#include "../trackers/extrema_tracker.hpp"

// Configuration checking
#if not GENERAL_RELATIVITY
#error "This problem generator must be used with general relativity"
#endif

// Declarations
int RefinementCondition(MeshBlock *pmb);
void FixedBoundary(MeshBlock *pmb, Coordinates *pcoord, AthenaArray<Real> &prim,
                   FaceField &bb, Real time, Real dt,
                   int il, int iu, int jl, int ju, int kl, int ku, int ngh);

Real MaxRho(MeshBlock* pmb, int iout);

namespace {

  // TOV var indexes for ODE integration
  enum{TOV_IRHO,TOV_IMASS,TOV_IPHI,TOV_IINT,TOV_NVAR};

  // TOV 1D data
  enum{itov_rsch,itov_riso,itov_rho,itov_mass,itov_phi,itov_pre,itov_psi4,itov_lapse,itov_nv};
  struct TOVData
  {
    int npts;
    Real lapse_0,psi4_0; // Regularized values at r=0
    Real * data[itov_nv];
    Real R, Riso, M;
  };

  // TOV solver funs
  int TOV_rhs(Real dr, Real *u, Real *k);
  int TOV_solve(TOVData * tov, Real rhoc, Real rmin, Real dr, int * npts);
  int interp_locate(Real *x, int Nx, Real xval);
  void interp_lag4(Real *f, Real *x, int Nx, Real xv,
		   Real *fv_p, Real *dfv_p, Real *ddfv_p );
  
  // 4D Boost funs
  Real invg4(Real gd[4][4], Real gu[4][4]);
  Real invg3(Real gd[3][3], Real gu[3][3]);
  void Gamma44(Real g[4][4], Real dg[4][4][4], Real Gamma[4][4][4]);
  void Gamma34(Real g[4][4], Real dg[4][4][4], Real Gamma[3][3][3]);
  void Gamma33(Real g[3][3], Real dg[3][3][3], Real Gamma[3][3][3]);
  void set_Lambda(Real LAMBDA[4][4], Real LAMBDAi[4][4], Real xix,Real xiy,Real xiz);

  void BoostedTOV(MeshBlock* pmb, TOVData * tov, Real pos[3], Real mom[3]);
  
  // Global variables
  Real gamma_adi, k_adi;  // hydro EOS parameters
  Real v_amp; // velocity amplitude for linear perturbations
  
  // Handle multiple TOVs
#define max_star_num (2)
  int ntov;
//  TOVData * tov[max_star_num] = {NULL};
  TOVData * tov[max_star_num];
  Real pos[max_star_num][3]; // position
  Real mom[max_star_num][3]; // momentum
  
} // namespace


//----------------------------------------------------------------------------------------
//!\fn void Mesh::InitUserMeshData(ParameterInput *pin, int res_flag)
// \brief  Function for initializing global mesh properties
// Inputs:
//   pin: input parameters 
// Outputs: (none)

void Mesh::InitUserMeshData(ParameterInput *pin) {
      std::stringstream msg;

  // Read problem parameters
  Real const rmin = pin->GetReal("problem", "rmin");   // minimum radius to start TOV integration
  Real const dr = pin->GetReal("problem", "dr");       // radial step for TOV integration 
  int const npts = pin->GetInteger("problem", "npts"); // number of max radial pts for TOV solver

  ntov = pin->GetOrAddInteger("problem", "number_of_stars",1);
  if (ntov<1) {
    msg << "### FATAL ERROR in function [ntovboost]"
	<< std::endl << "Need at least one star";
    ATHENA_ERROR(msg);
  }      
  if (ntov>max_star_num) {
        msg << "### FATAL ERROR in function [ntovboost]"
            << std::endl << "Too many stars, change: max_star_num = " << max_star_num;
        ATHENA_ERROR(msg);
  }      

  // EOS (gamma-law)
  k_adi = pin->GetReal("hydro", "k_adi");
  gamma_adi = pin->GetReal("hydro","gamma");
  
  // Compute TOVs 
  for (int s=0; s<ntov; ++s) {

    std::string s_str = std::to_string(s+1);	
    std::string parname;
    parname = "rhoc";
    parname += s_str;
    Real const rhoc = pin->GetReal("problem", parname); // central value of rest-mass density

    parname = "pos";
    parname += s_str;
    pos[s][0] = pin->GetOrAddReal("problem", parname+"x",0); // position
    pos[s][1] = pin->GetOrAddReal("problem", parname+"y",0);   
    pos[s][2] = pin->GetOrAddReal("problem", parname+"z",0);   

    parname = "mom";
    parname += s_str;
    mom[s][0] = pin->GetOrAddReal("problem", parname+"x",0); // momentum
    mom[s][1] = pin->GetOrAddReal("problem", parname+"y",0);   
    mom[s][2] = pin->GetOrAddReal("problem", parname+"z",0);   
    
    // Alloc 1D buffer for TOV 
    tov[s] = new TOVData;
    int _npts = tov[s]->npts = npts;
    for (int v = 0; v < itov_nv; ++v)
      tov[s]->data[v] = (Real*) malloc(npts*sizeof(Real));
  
    // Solve TOV equations, setting 1D inital data in tov->data
    TOV_solve(tov[s], rhoc, rmin, dr, &_npts);

  }

  //TODO(SB) Currently no check for overlapping stars!
  
  // Add max(rho) output.
  AllocateUserHistoryOutput(1);
  EnrollUserHistoryOutput(0, MaxRho, "max_rho", UserHistoryOperation::max);
  if(adaptive==true)
    EnrollUserRefinementCondition(RefinementCondition);
  return;
}

Real MaxRho(MeshBlock* pmb, int iout) {
  Real max_rho = 0;
  for (int k = pmb->ks; k <= pmb->ke; k++) {
    for (int j = pmb->js; j <= pmb->je; j++) {
      for (int i = pmb->is; i <= pmb->ie; i++) {
        max_rho = std::fmax(max_rho, pmb->phydro->w(IDN, k, j, i));
      }
    }
  }
  return max_rho;
}

//----------------------------------------------------------------------------------------
//! \fn void MeshBlock::ProblemGenerator(ParameterInput *pin)
// \brief Function for setting initial conditions
// Inputs:
//   pin: parameters
// Outputs: (none)
// Notes:
//   sets primitive and conserved variables according to input primitives
//   references Hawley, Smarr, & Wilson 1984, ApJ 277 296 (HSW)

// Dictionary between Noble et al 06 and BAM
//
// Noble: T^{mu nu} = w u^mu u^nu + p g^{mu nu}
//        w = rho0 + p + u
//        where u is internal energy/proper vol
//
// BAM:   T^{mu nu} = (e + p) u^mu u^nu + p g^{mu nu}
//        e = rho(1+epsl)
// So conversion is rho0=rho and u = rho*epsl

void MeshBlock::ProblemGenerator(ParameterInput *pin) {
  
  // Prepare CC index bounds
  int ilcc = is - NGHOST;
  int iucc = ie + NGHOST;
  int jlcc = js;
  int jucc = je;
  if (block_size.nx2 > 1) {
    jlcc -= NGHOST;
    jucc += NGHOST;
  }
  int klcc = ks;
  int kucc = ke;
  if (block_size.nx3 > 1) {
    klcc -= NGHOST;
    kucc += NGHOST;
  }

  Z4c::MB_info  mbi = pz4c->mbi;

  // Prepare CX (metric) index bounds
  int ilcx = mbi.il - mbi.ng;
  int iucx = mbi.iu + mbi.ng;
  int jlcx = mbi.jl;
  int jucx = mbi.ju;
  if (block_size.nx2 > 1) {
    jlcx -= mbi.ng;
    jucx += mbi.ng;
  }
  int klcx = mbi.kl;
  int kucx = mbi.ku;
  if (block_size.nx3 > 1) {
    klcx -= mbi.ng;
    kucx += mbi.ng;
  }
  
  // Storage

  // fill these:
  phydro->w_init.Fill(NAN);
  pz4c->storage.u_init.Fill(NAN);
  pz4c->storage.adm_init.Fill(NAN);

  // add to these:
  phydro->w.ZeroClear();
  pz4c->storage.u.ZeroClear();
  pz4c->storage.adm.ZeroClear();
//  MeshBlock *pmb = pmy_block_;
  Real const r2small = 1e-8;
  
  for (int s=0; s<ntov; ++s) {
    
    // Compute a boosted TOV, save on _init
    BoostedTOV(this, tov[s], pos[s], mom[s]);
    
    // Add _init to w, u, adm
    //TODO(SB) there should be a more compact way to do this copy!
    
    // Add hydro on CC
    for (int k=klcc; k<=kucc; ++k) {
      for (int j=jlcc; j<=jucc; ++j) {
	for (int i=ilcc; i<=iucc; ++i) {
	  phydro->w(IDN,k,j,i) += phydro->w_init(IDN,k,j,i);
	  phydro->w(IPR,k,j,i) += phydro->w_init(IPR,k,j,i);
	  phydro->w(IVX,k,j,i) += phydro->w_init(IVX,k,j,i);
	  phydro->w(IVY,k,j,i) += phydro->w_init(IVY,k,j,i);
	  phydro->w(IVZ,k,j,i) += phydro->w_init(IVZ,k,j,i);
	}
      }
    }
    
    // Add metric on VC
    
    for (int k=klcx; k<=kucx; ++k) {
      for (int j=jlcx; j<=jucx; ++j) {
	for (int i=ilcx; i<=iucx; ++i) {
	  for (int v=0; v<Z4c::N_ADM; ++v) {
	    pz4c->storage.adm(v,k,j,i) += pz4c->storage.adm_init(v,k,j,i);
	  }
	  pz4c->storage.u(Z4c::I_Z4c_alpha,k,j,i) += pz4c->storage.u_init(Z4c::I_Z4c_alpha,k,j,i);
	  pz4c->storage.u(Z4c::I_Z4c_betax,k,j,i) += pz4c->storage.u_init(Z4c::I_Z4c_betax,k,j,i);
	  pz4c->storage.u(Z4c::I_Z4c_betay,k,j,i) += pz4c->storage.u_init(Z4c::I_Z4c_betay,k,j,i);
	  pz4c->storage.u(Z4c::I_Z4c_betaz,k,j,i) += pz4c->storage.u_init(Z4c::I_Z4c_betaz,k,j,i);
	  if (s>0) {
	    // Subtract Mikowski
	    pz4c->storage.u(Z4c::I_Z4c_alpha,k,j,i) -= 1.; // lapse has a minus in front.
	    pz4c->storage.adm(Z4c::I_ADM_gxx,k,j,i) -= 1.;
	    pz4c->storage.adm(Z4c::I_ADM_gyy,k,j,i) -= 1.;
	    pz4c->storage.adm(Z4c::I_ADM_gzz,k,j,i) -= 1.;
	    pz4c->storage.adm(Z4c::I_ADM_psi4,k,j,i) -= 1;
	  }
	}
      }
    }
    
  } // ntov loop
  
  // Make sure everything is initialised
  //TODO(SB) there should be a more compact way to do this copy!

  // phydro->w1 = phydro->w_init = phydro->w; // this should work?!
  for (int k=klcc; k<=kucc; ++k) {
    for (int j=jlcc; j<=jucc; ++j) {
      for (int i=ilcc; i<=iucc; ++i) {
	phydro->w_init(IDN,k,j,i) = phydro->w1(IDN,k,j,i) = phydro->w(IDN,k,j,i);
	phydro->w_init(IPR,k,j,i) = phydro->w1(IPR,k,j,i) = phydro->w(IPR,k,j,i);
	phydro->w_init(IVX,k,j,i) = phydro->w1(IVX,k,j,i) = phydro->w(IVX,k,j,i);
	phydro->w_init(IVY,k,j,i) = phydro->w1(IVY,k,j,i) = phydro->w(IVY,k,j,i);
	phydro->w_init(IVZ,k,j,i) = phydro->w1(IVZ,k,j,i) = phydro->w(IVZ,k,j,i);
      }
    }
  }
  
  for (int k=klcx; k<=kucx; ++k) {
    for (int j=jlcx; j<=jucx; ++j) {
      for (int i=ilcx; i<=iucx; ++i) {
	for (int v=0; v<Z4c::N_ADM; ++v) {
	  pz4c->storage.adm_init(v,k,j,i) = pz4c->storage.adm(v,k,j,i);
	}
	pz4c->storage.u_init(Z4c::I_Z4c_alpha,k,j,i) = pz4c->storage.u1(Z4c::I_Z4c_alpha,k,j,i) = pz4c->storage.u(Z4c::I_Z4c_alpha,k,j,i);
	pz4c->storage.u_init(Z4c::I_Z4c_betax,k,j,i) = pz4c->storage.u1(Z4c::I_Z4c_betax,k,j,i) = pz4c->storage.u(Z4c::I_Z4c_betax,k,j,i);
	pz4c->storage.u_init(Z4c::I_Z4c_betay,k,j,i) = pz4c->storage.u1(Z4c::I_Z4c_betay,k,j,i) = pz4c->storage.u(Z4c::I_Z4c_betay,k,j,i); 
	pz4c->storage.u_init(Z4c::I_Z4c_betaz,k,j,i) = pz4c->storage.u1(Z4c::I_Z4c_betaz,k,j,i) = pz4c->storage.u(Z4c::I_Z4c_betaz,k,j,i);
      }
    }
  }
#if MAGNETIC_FIELDS_ENABLED 
//Bfield TODO
//NB EOS hardcoded here
  Real pgasmax = k_adi*SQR(pin->GetReal("problem","rhoc"));
  Real sep = std::abs(pos[0][0] -  pos[1][0]);
  Real pcut = pin->GetReal("problem","pcut")*pgasmax;
  Real b_amp = pin->GetReal("problem","b_amp");
  int magindex=pin->GetInteger("problem","magindex");
  AthenaArray<Real> bxcc,bycc,bzcc;
  int nx1 = (ie-is)+1 + 2*(NGHOST);
  int nx2 = (je-js)+1 + 2*(NGHOST);
  int nx3 = (ke-ks)+1 + 2*(NGHOST);
  pfield->b.x1f.ZeroClear();
  pfield->b.x2f.ZeroClear();
  pfield->b.x3f.ZeroClear();
  pfield->bcc.ZeroClear();
  bxcc.NewAthenaArray(nx3,nx2,nx1);
  bycc.NewAthenaArray(nx3,nx2,nx1);
  bzcc.NewAthenaArray(nx3,nx2,nx1);
  AthenaArray<Real> vcgamma_xx,vcgamma_xy,vcgamma_xz,vcgamma_yy;
  AthenaArray<Real> vcgamma_yz,vcgamma_zz;
  AthenaTensor<Real, TensorSymm::SYM2, NDIM, 2> gamma_dd;
  gamma_dd.NewAthenaTensor(iu+1);
  vcgamma_xx.InitWithShallowSlice(pz4c->storage.adm,Z4c::I_ADM_gxx,1);
  vcgamma_xy.InitWithShallowSlice(pz4c->storage.adm,Z4c::I_ADM_gxy,1);
  vcgamma_xz.InitWithShallowSlice(pz4c->storage.adm,Z4c::I_ADM_gxz,1);
  vcgamma_yy.InitWithShallowSlice(pz4c->storage.adm,Z4c::I_ADM_gyy,1);
  vcgamma_yz.InitWithShallowSlice(pz4c->storage.adm,Z4c::I_ADM_gyz,1);
  vcgamma_zz.InitWithShallowSlice(pz4c->storage.adm,Z4c::I_ADM_gzz,1);


  AthenaArray<Real> Atot;

  Atot.NewAthenaArray(3,nx3,nx2,nx1);

    for (int k = kl; k <= ku; ++k)
    for (int j = jl; j <= ju; ++j)
    for (int i = il; i <= iu; ++i)
    {
  if(pcoord->x1v(i) > 0){
  Atot(0,k,j,i) = -pcoord->x2v(j) * b_amp * std::max(phydro->w(IPR,k,j,i) - pcut, 0.0);
  Atot(1,k,j,i) = (pcoord->x1v(i) - 0.5*sep) * b_amp * std::max(phydro->w(IPR,k,j,i) - pcut, 0.0);
  Atot(2,k,j,i) = 0.0;
  } else {
  Atot(0,k,j,i) = -pcoord->x2v(j) * b_amp * std::max(phydro->w(IPR,k,j,i) - pcut, 0.0);
  Atot(1,k,j,i) = (pcoord->x1v(i) + 0.5*sep) * b_amp * std::max(phydro->w(IPR,k,j,i) - pcut, 0.0);
  Atot(2,k,j,i) = 0.0;
  }
  }





for(int k = ks-1; k<=ke+1; k++){
  for(int j = js-1; j<=je+1; j++){
  for(int i = is-1; i<=ie+1; i++){
          gamma_dd(0,0,i) = pz4c->ig->map3d_VC2CC(vcgamma_xx(k,j,i));
          gamma_dd(0,1,i) = pz4c->ig->map3d_VC2CC(vcgamma_xy(k,j,i));
          gamma_dd(0,2,i) = pz4c->ig->map3d_VC2CC(vcgamma_xz(k,j,i));
          gamma_dd(1,1,i) = pz4c->ig->map3d_VC2CC(vcgamma_yy(k,j,i));
          gamma_dd(1,2,i) = pz4c->ig->map3d_VC2CC(vcgamma_yz(k,j,i));
          gamma_dd(2,2,i) = pz4c->ig->map3d_VC2CC(vcgamma_zz(k,j,i));
}
   for(int i = is-1; i<=ie+1; i++){
//    Real detgamma = std::sqrt(Det3Metric(gamma_dd,i));
    Real detgamma = 1.0;

    bxcc(k,j,i) = - ((Atot(1,k+1,j,i) - Atot(1,k-1,j,i))/(2.0*pcoord->dx3v(k)))*detgamma;
    bycc(k,j,i) =  ((Atot(0,k+1,j,i) - Atot(0,k-1,j,i))/(2.0*pcoord->dx3v(k)))*detgamma;
    bzcc(k,j,i) = ( (Atot(1,k,j,i+1) - Atot(1,k,j,i-1))/(2.0*pcoord->dx1v(i))
                   - (Atot(0,k,j+1,i) - Atot(0,k,j-1,i))/(2.0*pcoord->dx2v(j)))*detgamma;

    }
    }
    }


  for(int k = ks; k<=ke; k++){
  for(int j = js; j<=je; j++){
  for(int i = is; i<=ie+1; i++){

  pfield->b.x1f(k,j,i) = 0.5*(bxcc(k,j,i-1) + bxcc(k,j,i));
}}}
  for(int k = ks; k<=ke; k++){
  for(int j = js; j<=je+1; j++){
  for(int i = is; i<=ie; i++){
  pfield->b.x2f(k,j,i) = 0.5*(bycc(k,j-1,i) + bycc(k,j,i));
}}}
  for(int k = ks; k<=ke+1; k++){
  for(int j = js; j<=je; j++){
  for(int i = is; i<=ie; i++){

  pfield->b.x3f(k,j,i) = 0.5*(bzcc(k-1,j,i) + bzcc(k,j,i));
}}}

pfield->CalculateCellCenteredField(pfield->b, pfield->bcc, pcoord, il,iu,jl,ju,kl,ku);




#endif
 
  // Initialize remaining z4c variables
  pz4c->ADMToZ4c(pz4c->storage.adm,pz4c->storage.u);
  pz4c->ADMToZ4c(pz4c->storage.adm,pz4c->storage.u1); // ???
  pz4c->ADMToZ4c(pz4c->storage.adm_init,pz4c->storage.u_init);
  
<<<<<<< HEAD
  // Initialise coordinate class, CC metric
  //TODO(SB) CHECK: Is this needed in full evo?
//  pcoord->UpdateMetric();

  //TODO(WC) can we update coarsec here? is coarse_u_ set yet?
//  if(pmy_mesh->multilevel){
//    pmr->pcoarsec->UpdateMetric();
//  }
  
=======
>>>>>>> ff71d512
  // Initialise conserved variables
  peos->PrimitiveToConserved(phydro->w, pfield->bcc, phydro->u, pcoord, ilcc, iucc, jlcc, jucc, klcc, kucc);
  
  // Initialise VC matter
  //TODO(WC) (don't strictly need this here, will be caught in task list before used
  pz4c->GetMatter(pz4c->storage.mat, pz4c->storage.adm, phydro->w, pfield->bcc);
  pz4c->ADMConstraints(pz4c->storage.con,pz4c->storage.adm,pz4c->storage.mat,pz4c->storage.u);
  
  return;
}


//void Mesh::DeleteTemporaryUserMeshData() { //TODO update: current version error: no ‘void Mesh::DeleteTemporaryUserMeshData()’ member function declared in class ‘Mesh’
void Mesh::UserWorkAfterLoop(ParameterInput *pin) {
  // Free TOV data
  for (int s=0; s<ntov; ++s) {
    if (NULL != tov[s] ) { 
      for (int v = 0; v < itov_nv; ++v) {
	if (NULL != tov[s]->data[v]) {
	  free(tov[s]->data[v]);
	  tov[s]->data[v] = NULL;
	}
      }
      delete tov[s];
      tov[s] = NULL;
    }
  }
  return;
}

namespace {

  //-----------------------------------------------------------------------------------
  //! \fn int TOV_rhs(Real dr, Real *u, Real *k)
  // \brief Calculate right hand sides for TOV equations
  //
  
  int TOV_rhs(Real r, Real *u, Real *k) {

    Real rho = u[TOV_IRHO];
    Real m   = u[TOV_IMASS];
    Real phi = u[TOV_IPHI];
    Real I   = u[TOV_IINT]; // Integral for the isotropic radius
    
    //  Set pressure and internal energy using equation of state
    //TODO(SB) general EOS call
    Real p = k_adi * std::pow(rho,gamma_adi);
    Real eps = p / (rho*(gamma_adi-1.));
    Real dpdrho = gamma_adi*k_adi*std::pow(rho,gamma_adi-1.0);
    
    // Total energy density
    Real e = rho*(1. + eps);

    Real num   = m + 4.*PI*r*r*r*p;
    Real den   = r*r*(1.-2.*m/r);
    Real dphidr = (r==0.) ? 0. : num/den;
    
    Real drhodr = -(e+p) * dphidr / dpdrho;

    Real dmdr   = 4.*PI*r*r*e; 
 
    Real f      = std::sqrt(1.-2.*m/r); 
    Real dIdr   = ( 1.-f )/( r*f ); //TODO(SB) sqrt(1 - m(0)/0 ) FIX
    
    k[TOV_IRHO] = drhodr;
    k[TOV_IMASS] = dmdr;
    k[TOV_IPHI] = dphidr;
    k[TOV_IINT] = dIdr;
    
    int knotfinite = 0;
    for (int v = 0; v < TOV_NVAR; v++) {
      if (!std::isfinite(k[v])) knotfinite++;
    }
    return knotfinite;
  }


  //------------------------------------------------------------------------------------
  //! \fn int TOV_solve(Real rhoc, Real rmin, Real dr, int *npts) 
  // \brief Calculate right hand sides for TOV equations
  //

  int TOV_solve(TOVData * tov, Real rhoc, Real rmin, Real dr, int * npts)  {

    std::stringstream msg;
    
    // Alloc buffers for ODE solve
    const int maxsize = *npts - 1;
    Real u[TOV_NVAR],u1[TOV_NVAR],u2[TOV_NVAR],u3[TOV_NVAR],k[TOV_NVAR];
        
    // Set central values of pressure internal energy using EOS
    //TODO(SB) general EOS call
    const Real pc = k_adi*std::pow(rhoc,gamma_adi);
    const Real epslc = pc/(rhoc*(gamma_adi-1.));
    const Real ec = rhoc*(1.+epslc);

    // Data at r = 0^+
    Real r = rmin;
    u[TOV_IRHO] = rhoc;
    u[TOV_IMASS] = 4./3.* PI * ec * rmin*rmin*rmin;
    u[TOV_IPHI] = 0.;
    u[TOV_IINT] = 0.;
     
    printf("TOV_solve: solve TOV star (only once)\n");
    printf("TOV_solve: dr   = %.16e\n",dr);
    printf("TOV_solve: npts_max = %d\n",maxsize);
    printf("TOV_solve: rhoc = %.16e\n",rhoc);
    printf("TOV_solve: ec   = %.16e\n",ec);
    printf("TOV_solve: pc   = %.16e\n",pc);
    
    // Integrate from rmin to R : rho(R) ~ 0
    Real rhoo = rhoc;
    int stop = 0;
    int n = 0;
    const Real rho_zero = 0.; //TODO(SB) use atmosphere level
    const Real oosix = 1./6.;
    while (n < maxsize) {

      // u_1 = u + dt/2 rhs(u)
      stop += TOV_rhs(r, u, k);
      for (int v = 0; v < TOV_NVAR; v++)
	u1[v] = u[v] + 0.5*dr*k[v]; 
      // u_2 = u + dt/2 rhs(u_1)
      stop += TOV_rhs(r, u1, k);
      for (int v = 0; v < TOV_NVAR; v++)
	u2[v] = u[v] + 0.5*dr*k[v]; 
      // u_3 = u + dt rhs(u_2)
      stop += TOV_rhs(r, u2, k);
      for (int v = 0; v < TOV_NVAR; v++)
	u3[v] = u[v] + dr*k[v];
      // u = 1/6 ( -2 u + 2 u_1 + 4 u_2 + 2 u_3 + dt rhs(u_3) ) 
      stop += TOV_rhs(r, u3, k);
      for (int v = 0; v < TOV_NVAR; v++) {
	u[v] = oosix*( 2.*( - u[v] + u1[v] + u3[v] ) + 4.*u2[v] + dr*k[v] );
      }
	
      if (stop) {
        msg << "### FATAL ERROR in function [TOV_solve]"
            << std::endl << "TOV r.h.s. not finite";
        ATHENA_ERROR(msg);
      }      

      // Stop if radius reached
      rhoo = u[TOV_IRHO];
      if (rhoo < rho_zero) {
	break;
      }      

      // Store data
      tov->data[itov_rsch][n] = r;
      tov->data[itov_rho][n] = u[TOV_IRHO];
      tov->data[itov_mass][n] = u[TOV_IMASS];
      tov->data[itov_phi][n] = u[TOV_IPHI];
      tov->data[itov_riso][n] = r * std::exp(u[TOV_IINT]); // Multiply by C later 

      // Prepare next step
      r += dr;      
      n++; 
    }
    
    if (n >= maxsize) {
      msg << "### FATAL ERROR in function [TOV_solve]"
	  << std::endl << "Star radius not reached. (Try increasing 'npts')";
      ATHENA_ERROR(msg);
    }
        
    *npts = n;
    tov->npts = n;
    tov->R = r;
    tov->M = u[TOV_IMASS];
    
    // Re-Alloc 1D data 
    for (int v = 0; v < itov_nv; v++)
      tov->data[v] = (Real*) realloc(tov->data[v], tov->npts*sizeof(Real));

    // Match to exterior
    const Real phiR  = u[TOV_IPHI];
    const Real IR    = u[TOV_IINT];
    const Real phiRa = 0.5*std::log(1.-2.*tov->M/tov->R);
    const Real C     = 1./(2*tov->R) * (std::sqrt(tov->R*tov->R-2*tov->M*tov->R)+tov->R-tov->M) * std::exp(-IR);

    for (int n = 0; n < tov->npts; n++) {
      tov->data[itov_phi][n] += - phiR + phiRa;
      tov->data[itov_riso][n] *= C; // riso = rsch * C * exp(IINT) 
    }

    tov->Riso = tov->data[itov_riso][n-1];
    
    // Pressure 
    //TODO(SB) general EOS call
    for (int n = 0; n < tov->npts; n++) {
      tov->data[itov_pre][n] = std::pow(tov->data[itov_rho][n],gamma_adi) * k_adi;
    }

    // Other metric fields
    for (int n = 0; n < tov->npts; n++) {
      tov->data[itov_psi4][n] = std::pow(tov->data[itov_rsch][n]/tov->data[itov_riso][n], 2);
      tov->data[itov_lapse][n] = std::exp(tov->data[itov_phi][n]);
    }

    // Metric field (regular origin)
    tov->lapse_0 = std::exp(- phiR + phiRa);
    tov->psi4_0 = 1/(C*C);
    
    // Done!
    printf("TOV_solve: npts = %d\n",tov->npts);
    printf("TOV_solve: R(sch) = %.16e\n",tov->R);
    printf("TOV_solve: R(iso) = %.16e\n",tov->Riso);
    printf("TOV_solve: M = %.16e\n",tov->M);
    printf("TOV_solve: lapse(0) = %.16e\n",tov->lapse_0);
    printf("TOV_solve: psi4(0) = %.16e\n",tov->psi4_0);
    
    return 0;
  }
  
  
  //-----------------------------------------------------------------------------------------
  //! \fn int interp_locate(Real *x, int Nx, Real xval)
  // \brief Bisection to find closest point in interpolating table
  //
  
  int interp_locate(Real *x, int Nx, Real xval) {
    int ju,jm,jl;
    int ascnd;
    jl=-1;
    ju=Nx;
    if (xval <= x[0]) {
      return 0;
    } else if (xval >= x[Nx-1]) {
      return Nx-1;
    }
    ascnd = (x[Nx-1] >= x[0]);
    while (ju-jl > 1) {
      jm = (ju+jl) >> 1;
      if (xval >= x[jm] == ascnd)
	jl=jm;
      else
	ju=jm; 
    }
    return jl;
  }

  
  //--------------------------------------------------------------------------------------
  //! \fn void interp_lag4(Real *f, Real *x, int Nx, Real xv,
  //                       Real *fv_p, Real *dfv_p, Real *ddfv_p)
  // \brief 4th order lagrangian interpolation with derivatives
  // Returns the interpolated values fv at xv of the fuction f(x) 
  // together with 1st and 2nd derivatives dfv, ddfv
  
  void interp_lag4(Real *f, Real *x, int Nx, Real xv,
		   Real *fv_p, Real *dfv_p, Real *ddfv_p) {
    int i = interp_locate(x,Nx,xv);
    if( i < 1 ){
      i = 1;
    } 
    if( i > (Nx-3) ){
      i = Nx-3; 
    }
    const Real ximo =  x[i-1];
    const Real xi   =  x[i];
    const Real xipo =  x[i+1]; 
    const Real xipt =  x[i+2]; 
    const Real C1   = (f[i] - f[i-1])/(xi - ximo);
    const Real C2   = (-f[i] + f[i+1])/(-xi + xipo);
    const Real C3   = (-f[i+1] + f[i+2])/(-xipo + xipt);
    const Real CC1  = (-C1 + C2)/(-ximo + xipo);
    const Real CC2  = (-C2 + C3)/(-xi + xipt);
    const Real CCC1 = (-CC1 + CC2)/(-ximo + xipt);
    *fv_p   = f[i-1] + (-ximo + xv)*(C1 + (-xi + xv)*(CC1 + CCC1*(-xipo + xv)));
    *dfv_p  = C1 - (CC1 - CCC1*(xi + xipo - 2.*xv))*(ximo - xv) + (-xi + xv)*(CC1 + CCC1*(-xipo + xv));
    *ddfv_p = 2.*(CC1 - CCC1*(xi + ximo + xipo - 3.*xv));
  }

  
  //----------------------------------------------------------------------------------------
  // Boosting functions

  Real invg4(Real gd[4][4], Real gu[4][4])
  {
    Real a = gd[0][0];
    Real b = gd[0][1];
    Real c = gd[0][2];
    Real d = gd[0][3];
    Real e = gd[1][1];
    Real f = gd[1][2];
    Real g = gd[1][3];
    Real h = gd[2][2];
    Real i = gd[2][3];
    Real j = gd[3][3];

    Real detg = -(std::pow(c,2)*std::pow(g,2)) + a*std::pow(g,2)*h + 
      std::pow(d,2)*(-std::pow(f,2) + e*h) + 2*b*c*g*i - 2*a*f*g*i - 
      std::pow(b,2)*std::pow(i,2) + a*e*std::pow(i,2) + 
      2*d*(c*f*g - b*g*h - c*e*i + b*f*i) + (std::pow(c,2)*e - 
					     2*b*c*f + a*std::pow(f,2) + std::pow(b,2)*h - a*e*h)*j;
    Real oodetg = 1./detg;
    
    gu[0][0] = oodetg*(std::pow(g,2)*h - 2*f*g*i + std::pow(f,2)*j + e*(std::pow(i,2) - h*j));
    gu[0][1] = oodetg*(-(d*g*h) + d*f*i + c*g*i - b*std::pow(i,2) - c*f*j + b*h*j);
    gu[0][2] = oodetg*(d*f*g - c*std::pow(g,2) - d*e*i + b*g*i + c*e*j - b*f*j);
    gu[0][3] = oodetg*(-(d*std::pow(f,2)) + c*f*g + d*e*h - b*g*h - c*e*i + b*f*i);
    gu[1][1] = oodetg*(std::pow(d,2)*h - 2*c*d*i + std::pow(c,2)*j + a*(std::pow(i,2) - h*j));
    gu[1][2] = oodetg*(-(std::pow(d,2)*f) + c*d*g + b*d*i - a*g*i - b*c*j + a*f*j);
    gu[1][3] = oodetg*(c*d*f - std::pow(c,2)*g - b*d*h + a*g*h + b*c*i - a*f*i);
    gu[2][2] = oodetg*(std::pow(d,2)*e - 2*b*d*g + std::pow(b,2)*j + a*(std::pow(g,2) - e*j));
    gu[2][3] = oodetg*(-(c*d*e) + b*d*f + b*c*g - a*f*g - std::pow(b,2)*i + a*e*i);
    gu[3][3] = oodetg*(std::pow(c,2)*e - 2*b*c*f + std::pow(b,2)*h + a*(std::pow(f,2) - e*h));
    
    gu[1][0] = gu[0][1];
    gu[2][0] = gu[0][2];
    gu[3][0] = gu[0][3];
    gu[2][1] = gu[1][2];
    gu[3][1] = gu[1][3];
    gu[3][2] = gu[2][3];
    
    return detg;
  }

  Real invg3(Real gd[3][3], Real gu[3][3])
  {
    
    gu[0][0] = gd[1][1]*gd[2][2] - gd[1][2]*gd[1][2];
    gu[0][1] = gd[0][2]*gd[1][2] - gd[0][1]*gd[2][2];
    gu[0][2] = gd[0][1]*gd[1][2] - gd[0][2]*gd[1][1];
    gu[1][1] = gd[0][0]*gd[2][2] - gd[0][2]*gd[0][2];
    gu[1][2] = gd[0][1]*gd[0][2] - gd[0][0]*gd[1][2];
    gu[2][2] = gd[0][0]*gd[1][1] - gd[0][1]*gd[0][1];
    
    Real detg = gd[0][0]*gu[0][0] + gd[0][1]*gu[0][1] + gd[0][2]*gu[0][2];
    Real oodetg = 1./detg;
    
    gu[0][0] *= oodetg;
    gu[0][1] *= oodetg;
    gu[0][2] *= oodetg;
    gu[1][1] *= oodetg;
    gu[1][2] *= oodetg;
    gu[2][2] *= oodetg;
    
    gu[1][0] = gu[0][1];
    gu[2][0] = gu[0][2];
    gu[2][1] = gu[1][2];
    
    return detg;
  }
  
  void Gamma44(Real g[4][4], Real dg[4][4][4], Real Gamma[4][4][4])
  {
    Real gi[4][4];
    
    invg4(g,gi);
    
    for (int o=0; o<=3; o++)
      for (int p=0; p<=3; p++)
	for (int q=0; q<=3; q++) {
	  Gamma[o][p][q] = 0.;
	  for (int r=0; r<=3; r++) {
	    Gamma[o][p][q] += 0.5*gi[o][r]* (dg[q][p][r] + dg[p][q][r] - dg[r][p][q]);
	  }
	}
    
  }

  void Gamma34(Real g[4][4], Real dg[4][4][4], Real Gamma[3][3][3])
  {
    Real gi[4][4];
    
    invg4(g,gi);
    
    for (int o=1; o<=3; o++)
      for (int p=1; p<=3; p++)
	for (int q=1; q<=3; q++) {
	  Gamma[o][p][q] = 0.;
	  for (int r=1; r<=3; r++) {
	    Gamma[o][p][q] += 0.5*(gi[o][r] - gi[0][o]*gi[0][r]/gi[0][0])*(dg[q][p][r] + dg[p][q][r] - dg[r][p][q]);
	  }
	}
  }
  
  void Gamma33(Real g[3][3], Real dg[3][3][3], Real Gamma[3][3][3])
  {
    Real gi[3][3];
    
    invg3(g,gi);
    
    for (int o=0; o<3; o++)
      for (int p=0; p<3; p++)
	for (int q=0; q<3; q++) {
	  Gamma[o][p][q] = 0.;
	  for (int r=0; r<3; r++) {
	    Gamma[o][p][q] += 0.5*gi[o][r]*(dg[q][p][r] + dg[p][q][r] - dg[r][p][q]);
	  }
	}
  }

  void set_Lambda(Real LAMBDA[4][4], Real LAMBDAi[4][4], Real xix,Real xiy,Real xiz)
  {
    // small saves the day if no boost is set and you have to divide by 0 inside LAMBDA
    Real const small = 1e-13;
    Real xi = std::sqrt(xix*xix + xiy*xiy + xiz*xiz) + small;
    Real gb = 1./std::sqrt(1.-xi*xi);
    
    LAMBDA[0][0] = gb;
    LAMBDA[0][1] = LAMBDA[1][0] = gb*xix;
    LAMBDA[0][2] = LAMBDA[2][0] = gb*xiy;
    LAMBDA[0][3] = LAMBDA[3][0] = gb*xiz;
    LAMBDA[1][1] = (1.+(gb-1.)*(xix*xix)/(xi*xi));
    LAMBDA[2][2] = (1.+(gb-1.)*(xiy*xiy)/(xi*xi));
    LAMBDA[3][3] = (1.+(gb-1.)*(xiz*xiz)/(xi*xi));
    LAMBDA[1][2] = LAMBDA[2][1] = (gb-1.)*xix*xiy/(xi*xi);
    LAMBDA[1][3] = LAMBDA[3][1] = (gb-1.)*xix*xiz/(xi*xi);
    LAMBDA[2][3] = LAMBDA[3][2] = (gb-1.)*xiy*xiz/(xi*xi);
    
    invg4(LAMBDA,LAMBDAi);
  }

  
  //----------------------------------------------------------------------------------------
  //! \fn void BoostedTOV(MeshBlock* pmb, TOVData * tov, Real pos[3], Real mom[3])
  // \brief Interpolate a boosted TOV on the MB
  //  Notes * this always operates on the _init memory, and overwrites there
  //          For the superposition one needs to copy things before adding the next star
  //
  
  void BoostedTOV(MeshBlock* pmb, TOVData * tov, Real pos[3], Real mom[3])
  {
    
  // Prepare CC index bounds
  int ilcc = pmb->is - NGHOST;
  int iucc = pmb->ie + NGHOST;
  int jlcc = pmb->js;
  int jucc = pmb->je;
  if (pmb->block_size.nx2 > 1) {
    jlcc -= NGHOST;
    jucc += NGHOST;
  }
  int klcc = pmb->ks;
  int kucc = pmb->ke;
  if (pmb->block_size.nx3 > 1) {
    klcc -= NGHOST;
    kucc += NGHOST;
  }

  Z4c::MB_info  mbi = pmb->pz4c->mbi;

  // Prepare CX (metric) index bounds
  int ilcx = mbi.il - mbi.ng;
  int iucx = mbi.iu + mbi.ng;
  int jlcx = mbi.jl;
  int jucx = mbi.ju;
  if (pmb->block_size.nx2 > 1) {
    jlcx -= mbi.ng;
    jucx += mbi.ng;
  }
  int klcx = mbi.kl;
  int kucx = mbi.ku;
  if (pmb->block_size.nx3 > 1) {
    klcx -= mbi.ng;
    kucx += mbi.ng;
  }
  

    
    // Star mass & radius
    const Real M = tov->M;  // Mass of TOV star 
    const Real R = tov->Riso;  // Isotropic Radius of TOV star
    
    // Atmosphere 
    // Real rhomax = tov->data[itov_rho][0];
    // Real fatm = pin->GetReal("problem","fatm");
    // const Real rho_atm = rhomax * fatm;
    // const Real pre_atm = k_adi*std::pow(rhomax*fatm,gamma_adi);

    // Pontwise temp vars
    Real rho_kji, pgas_kji;
    Real lapse_kji, d_lapse_dr_kji, psi4_kji,d_psi4_dr_kji, dummy;
    
    // Boost stuff
    Real dlapse_kji[4], dpsi4_kji[4];
    Real g[4][4],  u[4],  delg[4][4][4],  Gamma[4][4][4];  // BEFORE BOOST
    Real gp[4][4], up[4], delgp[4][4][4], Gammap[4][4][4]; // AFTER  BOOST (p for primed)
    Real gip[4][4];
    Real betax_kji, betay_kji, betaz_kji;
    Real vx_kji, vy_kji, vz_kji;
    Real LAMBDA[4][4],LAMBDAi[4][4];
    Real x, y, z;   

 
    set_Lambda(LAMBDA,LAMBDAi, mom[0],mom[1],mom[2]);

    bool boostme = false;
    if ((SQR(mom[0])+SQR(mom[1])+SQR(mom[2]))>0.)
      boostme = true;
    
    // Initialise primitive values on CC grid
    // --------------------------------------
    
    for (int k=klcc; k<=kucc; ++k) {

      Real dz = pmb->pcoord->x3v(k) - pos[2];
      
      for (int j=jlcc; j<=jucc; ++j) {

	Real dy = pmb->pcoord->x2v(j) - pos[1];

	for (int i=ilcc; i<=iucc; ++i) {
	  
	  Real dx = pmb->pcoord->x1v(i) - pos[0];

	  // Set transformed coordinates
	  if (boostme) {
	    x = LAMBDA[1][1]*dx + LAMBDA[1][2]*dy + LAMBDA[1][3]*dz;
	    y = LAMBDA[2][1]*dx + LAMBDA[2][2]*dy + LAMBDA[2][3]*dz;
	    z = LAMBDA[3][1]*dx + LAMBDA[3][2]*dy + LAMBDA[3][3]*dz;
	  } else {
	    x = dx;
	    y = dy;
	    z = dz;
	  }
	  
	  // Isotropic radius
	  Real r = std::sqrt(x*x+y*y+z*z);
	  
	  // Set exterior to atmos
	  // (Let the EOS decide what to do)
	  rho_kji = 0.0;
	  pgas_kji = 0.0;
	  
	  // Exterior lapse and Psi4 and radial drvts on CC
	  lapse_kji = ((r-M/2.)/(r+M/2.)); 
	  d_lapse_dr_kji = M/((0.5*M+r)*(0.5*M+r));

	  psi4_kji = std::pow((1.+0.5*M/r),4); 
	  d_psi4_dr_kji = -2.*M*std::pow(1.+0.5*M/r,3)/(r*r);

	  // Interior
	  if (r<R) {
	    
	    // Interpolate rho to star interior
	    interp_lag4(tov->data[itov_rho], tov->data[itov_riso], tov->npts, r,
			&rho_kji, &dummy,&dummy);
	    
	    // Pressure from EOS
	    //TODO(SB) general EOS call 
	    pgas_kji = k_adi*pow(rho_kji,gamma_adi); 

	    // Lapse and Psi4 on CC
	    interp_lag4(tov->data[itov_lapse], tov->data[itov_riso], tov->npts, r,
			&lapse_kji, &d_lapse_dr_kji,  &dummy);
	    
	    interp_lag4(tov->data[itov_psi4], tov->data[itov_riso], tov->npts, r,
			&psi4_kji, &d_psi4_dr_kji,  &dummy);
	    	    
	  } 

	  if (boostme) {
	  
	    // Lapse and Psi4 Cartesian derivatives
	    dlapse_kji[1] = d_lapse_dr_kji * x/r;
	    dlapse_kji[2] = d_lapse_dr_kji * y/r;
	    dlapse_kji[3] = d_lapse_dr_kji * z/r;
	    
	    dpsi4_kji[1] = d_psi4_dr_kji * x/r;
	    dpsi4_kji[2] = d_psi4_dr_kji * y/r;
	    dpsi4_kji[3] = d_psi4_dr_kji * z/r;

	    // Transform the velocity
	    // ----------------------
	    
	    Real v2 = 0.0;
	    Real W  = 1.0; //1.0/std::sqrt(1.0 - v2);
	    u[0] = W/lapse_kji;
	    u[1] = u[2] = u[3] = 0.;
	    
	    // Set g_munu
	    g[0][0] = -(lapse_kji*lapse_kji);
	    for (int o=1; o<=3; o++)
	      g[0][o] = g[o][0] = 0.;
	    for (int o=1; o<=3; o++)
	      for (int p=1; p<=3; p++)
		g[o][p] = psi4_kji * (Real)(o==p);
	    
	    // Time derivative of g_munu
	    for (int o=0; o<=3; o++)
	      for (int p=0; p<=3; p++)
		delg[0][o][p] = 0.;
	    
	    // Space derivative of g_munu
	    for (int o=1; o<=3; o++) {
	      // lapse
	      delg[o][0][0] = -2. * lapse_kji * dlapse_kji[o]; 
	      // shift
	      for (int p=1; p<=3; p++)
		delg[o][p][0] = delg[o][0][p] = 0.;
	      // metric
	      for (int p=1; p<=3; p++)
		for (int q=1; q<=3; q++)
		  delg[o][p][q] = dpsi4_kji[o] * (Real)(q==p);
	    }
	    
	    // Contract the 4 Gamma
	    Gamma44(g,delg, Gamma);
	    
	    // Coordinate transformation for u^mu, g_munu
	    for (int o=0; o<=3; o++) {
	      up[o] = 0.;
	      for (int a=0; a<=3; a++) 
		up[o] += LAMBDAi[a][o] * u[a];
	    }
	    
	    for (int o=0; o<=3; o++) {
	      for (int p=0; p<=3; p++) {
		gp[o][p] = 0.;
		for (int a=0; a<=3; a++) {
		  for (int b=0; b<=3; b++) 
		    gp[o][p] += LAMBDA[o][a] * LAMBDA[p][b] * g[a][b];
		}
	      }
	    }
	    
	    // Compute the inverse gp^{munu}
	    invg4(gp,gip);
	    lapse_kji = std::sqrt(-1./gip[0][0]);
	    betax_kji = -gip[0][1]/gip[0][0];
	    betay_kji = -gip[0][2]/gip[0][0];
	    betaz_kji = -gip[0][3]/gip[0][0];
	    
	    // Set transformed u^mu values 
	    W       = up[0] * lapse_kji;
	    vx_kji  = up[1]/W + betax_kji/lapse_kji;
	    vy_kji  = up[2]/W + betay_kji/lapse_kji;
	    vz_kji  = up[3]/W + betaz_kji/lapse_kji;
	    
	    pmb->phydro->w_init(IDN, k, j, i) = rho_kji;
	    pmb->phydro->w_init(IPR, k, j, i) = pgas_kji;
	    pmb->phydro->w_init(IVX, k, j, i) = W * vx_kji;
	    pmb->phydro->w_init(IVY, k, j, i) = W * vy_kji;
	    pmb->phydro->w_init(IVZ, k, j, i) = W * vz_kji;

	  } else {

	    // unboosted, at most translated TOV
	    
	    pmb->phydro->w_init(IDN, k, j, i) = rho_kji;
	    pmb->phydro->w_init(IPR, k, j, i) = pgas_kji;
	    pmb->phydro->w_init(IVX, k, j, i) = 0.;
	    pmb->phydro->w_init(IVY, k, j, i) = 0.;
	    pmb->phydro->w_init(IVZ, k, j, i) = 0.;
	    
	  } // boostme
	  	  
	}
      }
    }
    
    // Initialise metric variables on VC grid 
    // --------------------------------------
    
    for (int k=klcx; k<=kucx; ++k) {

      Real dz = mbi.x3(k) - pos[2];
      
      for (int j=jlcx; j<=jucx; ++j) {

	Real dy = mbi.x2(j) - pos[1];
	for (int i=ilcx; i<=iucx; ++i) {

	  Real dx = mbi.x1(i) - pos[0];

	  // Set transformed coordinates
	  if (boostme) {
	    x = LAMBDA[1][1]*dx + LAMBDA[1][2]*dy + LAMBDA[1][3]*dz;
	    y = LAMBDA[2][1]*dx + LAMBDA[2][2]*dy + LAMBDA[2][3]*dz;
	    z = LAMBDA[3][1]*dx + LAMBDA[3][2]*dy + LAMBDA[3][3]*dz;
	  } else {
	    x = dx;
	    y = dy;
	    z = dz;
	  }

	  // Isotropic radius
	  Real r = std::sqrt(x*x+y*y+z*z);
	  
	  // Exterior lapse and Psi4 and radial drvts on VC
	  lapse_kji = ((r-M/2.)/(r+M/2.)); 
	  d_lapse_dr_kji = M/((0.5*M+r)*(0.5*M+r));

	  psi4_kji = std::pow((1.+0.5*M/r),4); 
	  d_psi4_dr_kji = -2.*M*std::pow(1.+0.5*M/r,3)/(r*r);

	  // Interior
	  if (r<R) {
	    
	    // Interior metric: lapse and Psi4
	    if (r == 0.) {
	      lapse_kji = tov->lapse_0;
	      d_lapse_dr_kji = 0.0;
	      psi4_kji = tov->psi4_0;
	      d_psi4_dr_kji = 0.0; 
	    } else {
	      interp_lag4(tov->data[itov_lapse], tov->data[itov_riso], tov->npts, r,
			  &lapse_kji, &d_lapse_dr_kji,  &dummy);
	      interp_lag4(tov->data[itov_psi4], tov->data[itov_riso], tov->npts, r,
			  &psi4_kji, &d_psi4_dr_kji,  &dummy);
	    }	
	  }

	  if (boostme) {
	  
	    // Lapse and Psi4 Cartesian derivatives
	    dlapse_kji[1] = d_lapse_dr_kji * x/r;
	    dlapse_kji[2] = d_lapse_dr_kji * y/r;
	    dlapse_kji[3] = d_lapse_dr_kji * z/r;
	    
	    dpsi4_kji[1] = d_psi4_dr_kji * x/r;
	    dpsi4_kji[2] = d_psi4_dr_kji * y/r;
	    dpsi4_kji[3] = d_psi4_dr_kji * z/r;
	    
	    // Transform the metric and extr.curv.
	    // -----------------------------------
	    
	    // Set g_munu
	    g[0][0] = -(lapse_kji*lapse_kji);
	    for (int o=1; o<=3; o++)
	      g[0][o] = g[o][0] = 0.;
	    for (int o=1; o<=3; o++)
	      for (int p=1; p<=3; p++)
		g[o][p] = psi4_kji * (Real)(o==p);
	    
	    // Time derivative of g_munu
	    for (int o=0; o<=3; o++)
	      for (int p=0; p<=3; p++)
		delg[0][o][p] = 0.;
	    
	    // Space derivative of g_munu
	    for (int o=1; o<=3; o++) {
	      // lapse
	      delg[o][0][0] = -2. * lapse_kji * dlapse_kji[o]; 
	      // shift
	      for (int p=1; p<=3; p++)
		delg[o][p][0] = delg[o][0][p] = 0.;
	      // metric
	      for (int p=1; p<=3; p++)
		for (int q=1; q<=3; q++)
		  delg[o][p][q] = dpsi4_kji[o] * (Real)(q==p);
	    }

	    // Contract the 4 Gamma
	    Gamma44(g,delg, Gamma);
	    
	    // Coordinate transformation for g_munu, Gamma^sigma_munu
	    for (int o=0; o<=3; o++) {
	      for (int p=0; p<=3; p++) {
		gp[o][p] = 0.;
		for (int a=0; a<=3; a++) {
		  for (int b=0; b<=3; b++) 
		    gp[o][p] += LAMBDA[o][a] * LAMBDA[p][b] * g[a][b];
		}
	      }
	    }
	    
	    for (int o=0; o<=3; o++) {
	      for (int p=0; p<=3; p++) {
		for (int q=0; q<=3; q++) {
		  Gammap[o][p][q] = 0.;
		  for (int a=0; a<=3; a++) {
		    for (int b=0; b<=3; b++) {
		      for (int c=0; c<=3; c++) {
			Gammap[o][p][q] += LAMBDAi[o][a] * LAMBDA[p][b] * LAMBDA[q][c] * Gamma[a][b][c];
			Gammap[o][p][q] += LAMBDAi[o][a] * 0.; // 0 because Lambda is constant
		      }
		    }
		  }
		}
	      }
	    }
	    
	    // Compute the inverse gp^{munu}
	    invg4(gp,gip);
	    lapse_kji = std::sqrt(-1./gip[0][0]);
	    betax_kji = -gip[0][1]/gip[0][0];
	    betay_kji = -gip[0][2]/gip[0][0];
	    betaz_kji = -gip[0][3]/gip[0][0];
	    
	    // Set lapse, shift, ADM metric, and extr. curvature	  
	    pmb->pz4c->storage.u_init(Z4c::I_Z4c_alpha,k,j,i) = lapse_kji;
	    pmb->pz4c->storage.u_init(Z4c::I_Z4c_betax,k,j,i) = betax_kji;
	    pmb->pz4c->storage.u_init(Z4c::I_Z4c_betay,k,j,i) = betay_kji; 
	    pmb->pz4c->storage.u_init(Z4c::I_Z4c_betaz,k,j,i) = betaz_kji;
	    
	    pmb->pz4c->storage.adm_init(Z4c::I_ADM_gxx,k,j,i) = gp[1][1];
	    pmb->pz4c->storage.adm_init(Z4c::I_ADM_gxy,k,j,i) = gp[1][2];
	    pmb->pz4c->storage.adm_init(Z4c::I_ADM_gxz,k,j,i) = gp[1][3];
	    pmb->pz4c->storage.adm_init(Z4c::I_ADM_gyy,k,j,i) = gp[2][2];
	    pmb->pz4c->storage.adm_init(Z4c::I_ADM_gyz,k,j,i) = gp[2][3];
	    pmb->pz4c->storage.adm_init(Z4c::I_ADM_gzz,k,j,i) = gp[3][3];
	    
	    pmb->pz4c->storage.adm_init(Z4c::I_ADM_Kxx,k,j,i) = -lapse_kji * Gammap[0][1][1];
	    pmb->pz4c->storage.adm_init(Z4c::I_ADM_Kxy,k,j,i) = -lapse_kji * Gammap[0][1][2];
	    pmb->pz4c->storage.adm_init(Z4c::I_ADM_Kxz,k,j,i) = -lapse_kji * Gammap[0][1][3];  
	    pmb->pz4c->storage.adm_init(Z4c::I_ADM_Kyy,k,j,i) = -lapse_kji * Gammap[0][2][2];
	    pmb->pz4c->storage.adm_init(Z4c::I_ADM_Kyz,k,j,i) = -lapse_kji * Gammap[0][2][3];	  
	    pmb->pz4c->storage.adm_init(Z4c::I_ADM_Kzz,k,j,i) = -lapse_kji * Gammap[0][3][3];

	    pmb->pz4c->storage.adm_init(Z4c::I_ADM_psi4,k,j,i) = psi4_kji;


	  } else {

	    // unboosted metric
	    pmb->pz4c->storage.u_init(Z4c::I_Z4c_alpha,k,j,i) = lapse_kji;
	    pmb->pz4c->storage.u_init(Z4c::I_Z4c_betax,k,j,i) = 0.0;
	    pmb->pz4c->storage.u_init(Z4c::I_Z4c_betay,k,j,i) = 0.0;
	    pmb->pz4c->storage.u_init(Z4c::I_Z4c_betaz,k,j,i) = 0.0;
	    
	    pmb->pz4c->storage.adm_init(Z4c::I_ADM_gxx,k,j,i) = psi4_kji;
	    pmb->pz4c->storage.adm_init(Z4c::I_ADM_gxy,k,j,i) = 0.0;
	    pmb->pz4c->storage.adm_init(Z4c::I_ADM_gxz,k,j,i) = 0.0;
	    pmb->pz4c->storage.adm_init(Z4c::I_ADM_gyy,k,j,i) = psi4_kji;
	    pmb->pz4c->storage.adm_init(Z4c::I_ADM_gyz,k,j,i) = 0.0;
	    pmb->pz4c->storage.adm_init(Z4c::I_ADM_gzz,k,j,i) = psi4_kji;
	    
	    pmb->pz4c->storage.adm_init(Z4c::I_ADM_Kxx,k,j,i) = 0.0;
	    pmb->pz4c->storage.adm_init(Z4c::I_ADM_Kxy,k,j,i) = 0.0;
	    pmb->pz4c->storage.adm_init(Z4c::I_ADM_Kxz,k,j,i) = 0.0;
	    pmb->pz4c->storage.adm_init(Z4c::I_ADM_Kyy,k,j,i) = 0.0;
	    pmb->pz4c->storage.adm_init(Z4c::I_ADM_Kyz,k,j,i) = 0.0;
	    pmb->pz4c->storage.adm_init(Z4c::I_ADM_Kzz,k,j,i) = 0.0;
	    
	    pmb->pz4c->storage.adm_init(Z4c::I_ADM_psi4,k,j,i) = psi4_kji;
	    
	  } // boostme
	  
	}
      }
    }
    
    return;
  }
  
} // namespace
int RefinementCondition(MeshBlock *pmb)
{

//#ifdef TRACKER_EXTREMA

  Mesh * pmesh = pmb->pmy_mesh;
  ExtremaTracker * ptracker_extrema = pmesh->ptracker_extrema;

  int root_level = ptracker_extrema->root_level;
  int mb_physical_level = pmb->loc.level - root_level;

  // to get behaviour correct for when multiple centres occur in a single
  // MeshBlock we need to carry information
  bool centres_contained = false;

  for (int n=1; n<=ptracker_extrema->N_tracker; ++n)
  {
    bool is_contained = false;

    if (ptracker_extrema->ref_type(n-1) == 0)
    {
      is_contained = pmb->PointContained(
        ptracker_extrema->c_x1(n-1),
        ptracker_extrema->c_x2(n-1),
        ptracker_extrema->c_x3(n-1)
      );
    }
    else if (ptracker_extrema->ref_type(n-1) == 1)
    {
      is_contained = pmb->SphereIntersects(
        ptracker_extrema->c_x1(n-1),
        ptracker_extrema->c_x2(n-1),
        ptracker_extrema->c_x3(n-1),
        ptracker_extrema->ref_zone_radius(n-1)
      );

      // is_contained = pmb->PointContained(
      //   ptracker_extrema->c_x1(n-1),
      //   ptracker_extrema->c_x2(n-1),
      //   ptracker_extrema->c_x3(n-1)
      // ) or pmb->PointCentralDistanceSquared(
      //   ptracker_extrema->c_x1(n-1),
      //   ptracker_extrema->c_x2(n-1),
      //   ptracker_extrema->c_x3(n-1)
      // ) < SQR(ptracker_extrema->ref_zone_radius(n-1));

    }

    if (is_contained)
    {
      centres_contained = true;

      // a point in current MeshBlock, now check whether level sufficient
      if (mb_physical_level < ptracker_extrema->ref_level(n-1))
      {
        return 1;
      }

    }
  }

  // Here one could put composite criteria (such as spherical patch cond.)
  // ...

  if (centres_contained)
  {
    // all contained centres are at a sufficient level of refinement
    return 0;
  }

  // Nothing satisfied - flag for de-refinement
  return -1;

//#endif // TRACKER_EXTREMA
 return 0;
}<|MERGE_RESOLUTION|>--- conflicted
+++ resolved
@@ -430,18 +430,6 @@
   pz4c->ADMToZ4c(pz4c->storage.adm,pz4c->storage.u1); // ???
   pz4c->ADMToZ4c(pz4c->storage.adm_init,pz4c->storage.u_init);
   
-<<<<<<< HEAD
-  // Initialise coordinate class, CC metric
-  //TODO(SB) CHECK: Is this needed in full evo?
-//  pcoord->UpdateMetric();
-
-  //TODO(WC) can we update coarsec here? is coarse_u_ set yet?
-//  if(pmy_mesh->multilevel){
-//    pmr->pcoarsec->UpdateMetric();
-//  }
-  
-=======
->>>>>>> ff71d512
   // Initialise conserved variables
   peos->PrimitiveToConserved(phydro->w, pfield->bcc, phydro->u, pcoord, ilcc, iucc, jlcc, jucc, klcc, kucc);
   
