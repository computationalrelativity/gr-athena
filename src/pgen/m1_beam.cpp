--- conflicted
+++ resolved
@@ -69,7 +69,6 @@
 
 void MeshBlock::ProblemGenerator(ParameterInput * pin) {
 
-<<<<<<< HEAD
   pm1->m1_test = pin->GetOrAddString("M1", "test", "beam");
 
   if (pm1->m1_test == "beam") {
@@ -102,21 +101,6 @@
     pz4c->ADMToZ4c(pz4c->storage.adm, pz4c->storage.u);
     pm1->SetupKerrBeamTest(pm1->storage.u);
   }
-=======
-  pz4c->ADMMinkowski(pz4c->storage.adm);
-  pz4c->GaugeGeodesic(pz4c->storage.u);
-  pz4c->ADMToZ4c(pz4c->storage.adm, pz4c->storage.u);
-
-  pm1->beam_dir[0] = pin->GetOrAddReal("problem", "beam_dir1", 1.0);
-  pm1->beam_dir[1] = pin->GetOrAddReal("problem", "beam_dir2", 0.0);
-  pm1->beam_dir[2] = pin->GetOrAddReal("problem", "beam_dir3", 0.0);
-  pm1->beam_position[0] = pin->GetOrAddReal("problem", "beam_position_x", 0.0);
-  pm1->beam_position[1] = pin->GetOrAddReal("problem", "beam_position_y", 0.0);
-  pm1->beam_position[2] = pin->GetOrAddReal("problem", "beam_position_z", 0.0);
-  pm1->beam_width = pin->GetOrAddReal("problem", "beam_width", 1.0);
-  
-  pm1->SetupBeamTest(pm1->storage.u); 
->>>>>>> cbe486af
 }
 
 
