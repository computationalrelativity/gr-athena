//========================================================================================
// Athena++ astrophysical MHD code
// Copyright(C) 2014 James M. Stone <jmstone@princeton.edu> and other code contributors
// Licensed under the 3-clause BSD License, see LICENSE file for details
//========================================================================================
//! \file gr_tov.cpp
//  \brief Problem generator for single TOV star in Cowling approximation

// C headers

// C++ headers
#include <cmath>   // abs(), NAN, pow(), sqrt()
#include <cstring> // strcmp()
#include <fstream>    // ifstream
#include <iostream>   // endl, ostream
#include <sstream>    // stringstream
#include <stdexcept>  // runtime_error
#include <string>     // string

// Athena++ headers
#include "../athena.hpp"                   // macros, enums, FaceField
#include "../athena_arrays.hpp"            // AthenaArray
#include "../bvals/bvals.hpp"              // BoundaryValues
#include "../coordinates/coordinates.hpp"  // Coordinates
#include "../eos/eos.hpp"                  // EquationOfState
#include "../z4c/z4c.hpp"                  // EquationOfState
#include "../field/field.hpp"              // Field
#include "../hydro/hydro.hpp"              // Hydro
#include "../mesh/mesh.hpp"
#include "../parameter_input.hpp"          // ParameterInput
<<<<<<< HEAD
#include "../utils/read_lorene.hpp"        // Parser for ASCII table
=======
>>>>>>> 6e43ffd0
#include "../scalars/scalars.hpp"

// Configuration checking
#if not GENERAL_RELATIVITY
#error "This problem generator must be used with general relativity"
#endif

#ifndef LORENE_EOS
#define LORENE_EOS (1)
#endif

// Declarations
void FixedBoundary(MeshBlock *pmb, Coordinates *pcoord, AthenaArray<Real> &prim,
                   FaceField &bb, Real time, Real dt,
                   int il, int iu, int jl, int ju, int kl, int ku, int ngh);

Real MaxRho(MeshBlock* pmb, int iout);
Real L1rhodiff(MeshBlock *pmb, int iout);

namespace {
  int TOV_rhs(Real dr, Real *u, Real *k, Real T=0.0);
  int TOV_solve(Real rhoc, Real rmin, Real dr, int *npts, Real T=0.0);
  int interp_locate(Real *x, int Nx, Real xval);
  void interp_lag4(Real *f, Real *x, int Nx, Real xv,
		   Real *fv_p, Real *dfv_p, Real *ddfv_p );
  double linear_interp(double *f, double *x, int n, double xv);
  void TOV_background(Real x1, Real x2, Real x3, ParameterInput *pin, 
		      AthenaArray<Real> &g, AthenaArray<Real> &g_inv, 
		      AthenaArray<Real> &dg_dx1, AthenaArray<Real> &dg_dx2,
		      AthenaArray<Real> &dg_dx3);//TOV_ID
  int RefinementCondition(MeshBlock *pmb);
  
  // Global variables
  Real gamma_adi, k_adi;  // hydro EOS parameters
<<<<<<< HEAD
  LoreneTable * Table = NULL;
  std::string filename, filename_Y;
=======
  std::string table_fname;
#if USETM
  Primitive::EOS<Primitive::EOS_POLICY, Primitive::ERROR_POLICY> eos_compose;
  Primitive::PrimitiveSolver<Primitive::EOS_POLICY, Primitive::ERROR_POLICY> psolve{&eos_compose};
#endif
>>>>>>> 6e43ffd0
  Real v_amp; // velocity amplitude for linear perturbations

  // TOV var indexes for ODE integration
  enum{TOV_IRHO,TOV_IMASS,TOV_IPHI,TOV_IINT,TOV_NVAR};

  // TOV 1D data
  enum{itov_rsch,itov_riso,itov_rho,itov_mass,itov_phi,itov_pre,itov_psi4,itov_lapse,itov_nv};
  struct TOVData
  {
    int npts;
    Real lapse_0,psi4_0; // Regularized values at r=0
    Real * data[itov_nv];
    Real R, Riso, M;
  };
  TOVData * tov = NULL;
  
} // namespace


//----------------------------------------------------------------------------------------
//! \fn 
// \brief  Function for initializing global mesh properties
// Inputs:
//   pin: input parameters (unused)
// Outputs: (none)

void Mesh::InitUserMeshData(ParameterInput *pin, int res_flag) {
  // Read problem parameters
  Real rhoc = pin->GetReal("problem", "rhoc"); // Central value of energy density
  Real rmin = pin->GetReal("problem", "rmin");  // minimum radius to start TOV integration
  Real dr   = pin->GetReal("problem", "dr");      // radial step for TOV integration 
  int npts  = pin->GetInteger("problem", "npts");    // number of max radial pts for TOV solver
  Real fatm = pin->GetReal("problem","fatm");

<<<<<<< HEAD
#if not LORENE_EOS
  k_adi = pin->GetReal("hydro", "k_adi");
  gamma_adi = pin->GetReal("hydro","gamma");
#else
  filename   = pin->GetString("hydro", "lorene");
  filename_Y = pin->GetString("hydro", "lorene_Y");
  Table = new LoreneTable;
  ReadLoreneTable(filename, Table);
  ReadLoreneFractions(filename_Y, Table);
  ConvertLoreneTable(Table);
  Table->rho_atm = rhoc*fatm;
=======
#ifdef USE_COMPOSE_EOS
  eos_compose.SetCodeUnitSystem(&Primitive::GeometricSolar);
  table_fname = pin->GetString("hydro", "table");
  eos_compose.ReadTableFromFile(table_fname);
  eos_compose.SetDensityFloor(pin->GetReal("hydro", "dfloor")/eos_compose.GetBaryonMass());
#else
  k_adi = pin->GetReal("hydro", "k_adi");
  gamma_adi = pin->GetReal("hydro","gamma");
>>>>>>> 6e43ffd0
#endif
  v_amp = pin->GetOrAddReal("problem", "v_amp", 0.0);
  
#if USETM
  Real T_initial = pin->GetReal("hydro","tfloor");
# endif

  // Alloc 1D buffer
  tov = new TOVData;
  tov->npts = npts;
  for (int v = 0; v < itov_nv; v++)
    tov->data[v] = (Real*) malloc(npts*sizeof(Real));
  
  // Solve TOV equations, setting 1D inital data in tov->data
#if USETM
  TOV_solve(rhoc, rmin, dr, &npts, T_initial);
#else
  TOV_solve(rhoc, rmin, dr, &npts);
<<<<<<< HEAD
#if LORENE_EOS
  // Testing -- terminate the program here
    FreeTable(Table);
=======
>>>>>>> 6e43ffd0
#endif
  printf("NSCALARS=%d\n", NSCALARS);
  // Add max(rho) output.
  AllocateUserHistoryOutput(2);
  EnrollUserHistoryOutput(0, MaxRho, "max_rho", UserHistoryOperation::max);
  EnrollUserHistoryOutput(1, L1rhodiff, "L1rhodiff");
}

Real MaxRho(MeshBlock* pmb, int iout) {
  Real max_rho = 0;
  for (int k = pmb->ks; k <= pmb->ke; k++) {
    for (int j = pmb->js; j <= pmb->je; j++) {
      for (int i = pmb->is; i <= pmb->ie; i++) {
        max_rho = std::fmax(max_rho, pmb->phydro->w(IDN, k, j, i));
      }
    }
  }

  return max_rho;
}
Real L1rhodiff(MeshBlock *pmb, int iout) {
  Real L1rho = 0.0;
  Real vol,dx,dy,dz;
  int is = pmb->is, ie = pmb->ie, js = pmb->js, je = pmb->je, ks = pmb->ks, ke = pmb->ke;
  for (int k=ks; k<=ke; k++) {
    for (int j=js; j<=je; j++) {
      for (int i=is; i<=ie; i++) {
        dx = pmb->pcoord->dx1v(i);
        dy = pmb->pcoord->dx2v(j);
        dz = pmb->pcoord->dx3v(k);
        vol = dx*dy*dz;
        L1rho += std::abs(pmb->phydro->w(IDN,k,j,i) - pmb->phydro->w_init(IDN,k,j,i))*vol;
      }
    }
  }
  return L1rho;
}

void MeshBlock::InitUserMeshBlockData(ParameterInput *pin) {
  // Allocate 3 user output variables: lapse, gxx, m
  // leftover from cowling approx runs
  AllocateUserOutputVariables(12);
  return;
}


void MeshBlock::UserWorkBeforeOutput(ParameterInput *pin) {
  int il = is - NGHOST;
  int iu = ie + NGHOST;
  int jl = js;
  int ju = je;
  if (block_size.nx2 > 1) {
    jl -= NGHOST;
    ju += NGHOST;
  }
  int kl = ks;
  int ku = ke;
  if (block_size.nx3 > 1) {
    kl -= NGHOST;
    ku += NGHOST;
  }
  AthenaArray<Real> g, gi;
  g.NewAthenaArray(NMETRIC, iu+1);
  gi.NewAthenaArray(NMETRIC, iu+1);
  for (int k=kl; k<=ku; ++k) {
    for (int j=jl; j<=ju; ++j) {
      pcoord->CellMetric(k, j, il, iu, g, gi);
      for (int i=il; i<=iu; ++i) {
	Real d1u1 = (phydro->w(IVX,k,j,i+1) - phydro->w(IVX,k,j,i-1))/pcoord->dx1v(i);
	Real d1u2 = (phydro->w(IVY,k,j,i+1) - phydro->w(IVY,k,j,i-1))/pcoord->dx1v(i);
	Real d1u3 = (phydro->w(IVZ,k,j,i+1) - phydro->w(IVZ,k,j,i-1))/pcoord->dx1v(i);
	Real d2u1 = (phydro->w(IVX,k,j+1,i) - phydro->w(IVX,k,j-1,i))/pcoord->dx2v(i);
	Real d2u2 = (phydro->w(IVY,k,j+1,i) - phydro->w(IVY,k,j-1,i))/pcoord->dx2v(i);
	Real d2u3 = (phydro->w(IVZ,k,j+1,i) - phydro->w(IVZ,k,j-1,i))/pcoord->dx2v(i);
	Real d3u1 = (phydro->w(IVX,k+1,j,i) - phydro->w(IVX,k-1,j,i))/pcoord->dx3v(i);
	Real d3u2 = (phydro->w(IVY,k+1,j,i) - phydro->w(IVY,k-1,j,i))/pcoord->dx3v(i);
	Real d3u3 = (phydro->w(IVZ,k+1,j,i) - phydro->w(IVZ,k-1,j,i))/pcoord->dx3v(i);
	
        Real r = sqrt(pow(pcoord->x1f(i),2.)+ pow(pcoord->x2f(j),2.)+  pow(pcoord->x3f(k),2.) );
	user_out_var(0,k,j,i) = std::sqrt(-g(I00,i)); // lapse
	user_out_var(1,k,j,i) = g(I11,i);        // gxx
	user_out_var(2,k,j,i) = 2.*r * (std::pow(g(I11,i),0.25)-1.); // Mass
	user_out_var(3,k,j,i) = d1u1;
	user_out_var(4,k,j,i) = d1u2;
	user_out_var(5,k,j,i) = d1u3;
	user_out_var(6,k,j,i) = d2u1;
	user_out_var(7,k,j,i) = d2u2;
	user_out_var(8,k,j,i) = d2u3;
	user_out_var(9,k,j,i) = d3u1;
	user_out_var(10,k,j,i) = d3u2;
	user_out_var(11,k,j,i) = d3u3;	
      }
    }
  }
  return;
}


//----------------------------------------------------------------------------------------
//! \fn 
// \brief Function for setting initial conditions
// Inputs:
//   pin: parameters
// Outputs: (none)
// Notes:
//   sets primitive and conserved variables according to input primitives
//   references Hawley, Smarr, & Wilson 1984, ApJ 277 296 (HSW)

// Dictionary between Noble et al 06 and BAM
//
// Noble: T^{mu nu} = w u^mu u^nu + p g^{mu nu}
//        w = rho0 + p + u
//        where u is internal energy/proper vol
//
// BAM:   T^{mu nu} = (e + p) u^mu u^nu + p g^{mu nu}
//        e = rho(1+epsl)
// So conversion is rho0=rho and u = rho*epsl

void MeshBlock::ProblemGenerator(ParameterInput *pin) {
  // printf("MeshBlock::ProblemGenerator start.\n");

  // Parameters
  phydro->w.Fill(NAN);
  phydro->w1.Fill(NAN);
  phydro->u.Fill(NAN);
  pz4c->storage.u.Fill(NAN);
  pz4c->storage.adm.Fill(NAN);

  // Prepare index bounds
  int il = is - NGHOST;
  int iu = ie + NGHOST;
  int jl = js;
  int ju = je;
  if (block_size.nx2 > 1) {
    jl -= NGHOST;
    ju += NGHOST;
  }
  int kl = ks;
  int ku = ke;
  if (block_size.nx3 > 1) {
    kl -= NGHOST;
    ku += NGHOST;
  }
  // For high-order VC2CC interpolation to work without accessing invalid memory, we need
  // to subtract off ghost zones.
  int ignore = VC2CC_IGNORE;
  int ilcc = il + ignore;
  int iucc = iu - ignore;
  int jlcc = jl + ignore;
  int jucc = ju - ignore;
  int klcc = kl + ignore;
  int kucc = ku - ignore;

  // Prepare scratch arrays
  AthenaArray<Real> g, gi;
  g.NewAthenaArray(NMETRIC, iu+1);
  gi.NewAthenaArray(NMETRIC, iu+1);

  // Star mass & radius
  const Real M = tov->M;  // Mass of TOV star 
  const Real R = tov->Riso;  // Isotropic Radius of TOV star

  // Atmosphere 
  Real rhomax = tov->data[itov_rho][0];
  Real fatm = pin->GetReal("problem","fatm");
  const Real rho_atm = rhomax * fatm;

  //TODO (SB) general EOS call
  const Real pre_atm = k_adi*std::pow(rhomax*fatm,gamma_adi);

  // Pontwise aux vars
  Real rho_kji, pgas_kji, v_kji, x_kji;
  Real lapse_kji, d_lapse_dr_kji, psi4_kji,d_psi4_dr_kji,dummy;

  // printf("Start hydro loop\n");
  // Initialize primitive values on CC grid
<<<<<<< HEAD
  for (int k=kl; k<=ku; ++k) {
    for (int j=jl; j<=ju; ++j) {
      for (int i=il; i<=iu; ++i) {

  // Initialize the scalars
  if(NSCALARS==1) pscalars->s(0,k,i,j) = 0.;
  if(NSCALARS==1) pscalars->r(0,k,i,j) = 0.;
  
=======
  for (int k=klcc; k<=kucc; ++k) {
    for (int j=jlcc; j<=jucc; ++j) {
      for (int i=ilcc; i<=iucc; ++i) {

#if USETM
  // Initialize the scalars
  if(NSCALARS==1) pscalars->s(0,k,j,i) = 0.;
  if(NSCALARS==1) pscalars->r(0,k,j,i) = 0.;
#endif

>>>>>>> 6e43ffd0
	// Isotropic radius
	Real r = std::sqrt(std::pow(pcoord->x1v(i),2.) +  pow(pcoord->x2v(j),2.) + pow(pcoord->x3v(k),2.));
  Real rho_pol = std::sqrt(std::pow(pcoord->x1v(i),2.) + std::pow(pcoord->x2v(j),2.));
  Real costh = pcoord->x3v(k)/r;
  Real sinth = rho_pol/r;
  Real cosphi = pcoord->x1v(i)/rho_pol;
  Real sinphi = pcoord->x2v(j)/rho_pol;
	if (r<R){
 	  // Interpolate rho to star interior
	  interp_lag4(tov->data[itov_rho], tov->data[itov_riso], tov->npts, r,
		      &rho_kji, &dummy,&dummy);
	  // Pressure from EOS
	  //TODO (SB) general EOS call 
#if USETM
  // If Prim Solver is active we should do a proper EOS call
#ifdef USE_COMPOSE_EOS
  // Set scalar to proper value
  Real Y_test = 0.1;
  pscalars->r(0,k,j,i) = Y_test;
#endif
  // EOS call goes here instead of this
  Real T_initial = pin->GetReal("hydro","tfloor");
  Real n_kji = rho_kji/(peos->GetEOS().GetBaryonMass());
  pgas_kji = peos->GetEOS().GetPressure(n_kji,T_initial,&Y_test);
  // std::cout<<pgas_kji<<std::endl;
  // pgas_kji = k_adi*pow(rho_kji,gamma_adi);
#else
    pgas_kji = k_adi*pow(rho_kji,gamma_adi); 
#endif
	  
    x_kji = r/R;
    v_kji = 0.5*v_amp*(3.0*x_kji - x_kji*x_kji*x_kji);
	} else {
	  // Set exterior to atmos
	  //rho_kji  = rho_atm;
	  //pgas_kji = pre_atm;
    // Let the EOS decide how to set the atmosphere.
    rho_kji = 0.0;
    pgas_kji = 0.0;
    v_kji = 0.0;
    Real Y_test = 0.1;
    pscalars->r(0,k,j,i) = Y_test;
	}
  phydro->w_init(IDN, k, j, i) = rho_kji;
  phydro->w_init(IPR, k, j, i) = pgas_kji;
  phydro->w_init(IVX, k, j, i) = v_kji*sinth*cosphi;
  phydro->w_init(IVY, k, j, i) = v_kji*sinth*sinphi;
  phydro->w_init(IVZ, k, j, i) = v_kji*costh;

  //peos->ApplyPrimitiveFloors(phydro->w_init, k, j, i);

	phydro->w(IDN,k,j,i) = phydro->w1(IDN,k,j,i) = phydro->w_init(IDN,k,j,i);
	phydro->w(IPR,k,j,i) = phydro->w1(IPR,k,j,i) = phydro->w_init(IPR,k,j,i);
	phydro->w(IVX,k,j,i) = phydro->w1(IVX,k,j,i) = phydro->w_init(IVX,k,j,i);
	phydro->w(IVY,k,j,i) = phydro->w1(IVY,k,j,i) = phydro->w_init(IVY,k,j,i);
	phydro->w(IVZ,k,j,i) = phydro->w1(IVZ,k,j,i) = phydro->w_init(IVZ,k,j,i);
      }
    }
  }
  
  // printf("End hydro loop\n");
  
  // printf("Start metric loop\n");

  // Initialise metric variables on VC grid - setting alpha, beta, g_ij, K_ij
  for (int k=kl; k<=ku+1; ++k) {
    for (int j=jl; j<=ju+1; ++j) {
      for (int i=il; i<=iu+1; ++i) {
	// Isotropic radius
	Real r = std::sqrt(std::pow(pcoord->x1f(i),2.) +  pow(pcoord->x2f(j),2.) + pow(pcoord->x3f(k),2.));
	if (r<R){
	  // Interior metric, lapse and conf.fact.
	  if (r == 0.) {
	    lapse_kji = tov->lapse_0;
	    d_lapse_dr_kji = 0.0;
	    psi4_kji = tov->psi4_0;
	    d_psi4_dr_kji = 0.0; 
	  } else {
	    interp_lag4(tov->data[itov_lapse], tov->data[itov_riso], tov->npts, r,
			&lapse_kji, &d_lapse_dr_kji,  &dummy);
	    interp_lag4(tov->data[itov_psi4], tov->data[itov_riso], tov->npts, r,
			&psi4_kji, &d_psi4_dr_kji,  &dummy);
	  }	
	} else {
	  // Exterior schw. metric, lapse and conf.fact.
	  lapse_kji = ((r-M/2.)/(r+M/2.)); 
	  psi4_kji = std::pow((1.+0.5*M/r),4.); 
	}

	// Set lapse, shift, ADM metric, and extr. curvature
	pz4c->storage.u(Z4c::I_Z4c_alpha,k,j,i) = lapse_kji;
	pz4c->storage.u(Z4c::I_Z4c_betax,k,j,i) = 0.0; 
	pz4c->storage.u(Z4c::I_Z4c_betay,k,j,i) = 0.0; 
	pz4c->storage.u(Z4c::I_Z4c_betaz,k,j,i) = 0.0; 
	pz4c->storage.adm(Z4c::I_ADM_gxx,k,j,i) = psi4_kji;
	pz4c->storage.adm(Z4c::I_ADM_gyy,k,j,i) = psi4_kji;
	pz4c->storage.adm(Z4c::I_ADM_gzz,k,j,i) = psi4_kji;
	pz4c->storage.adm(Z4c::I_ADM_gxy,k,j,i) = 0.0;
	pz4c->storage.adm(Z4c::I_ADM_gxz,k,j,i) = 0.0;
	pz4c->storage.adm(Z4c::I_ADM_gyz,k,j,i) = 0.0;
	pz4c->storage.adm(Z4c::I_ADM_Kxx,k,j,i) = 0.0; 
	pz4c->storage.adm(Z4c::I_ADM_Kyy,k,j,i) = 0.0; 
	pz4c->storage.adm(Z4c::I_ADM_Kzz,k,j,i) = 0.0; 
	pz4c->storage.adm(Z4c::I_ADM_Kxy,k,j,i) = 0.0;
	pz4c->storage.adm(Z4c::I_ADM_Kxz,k,j,i) = 0.0;
	pz4c->storage.adm(Z4c::I_ADM_Kyz,k,j,i) = 0.0;
	pz4c->storage.adm(Z4c::I_ADM_psi4,k,j,i) = psi4_kji;
	pz4c->storage.u_init(Z4c::I_Z4c_alpha,k,j,i) = lapse_kji;
	pz4c->storage.u_init(Z4c::I_Z4c_betax,k,j,i) = 0.0; 
	pz4c->storage.u_init(Z4c::I_Z4c_betay,k,j,i) = 0.0; 
	pz4c->storage.u_init(Z4c::I_Z4c_betaz,k,j,i) = 0.0; 
	pz4c->storage.adm_init(Z4c::I_ADM_gxx,k,j,i) = psi4_kji;
	pz4c->storage.adm_init(Z4c::I_ADM_gyy,k,j,i) = psi4_kji;
	pz4c->storage.adm_init(Z4c::I_ADM_gzz,k,j,i) = psi4_kji;
	pz4c->storage.adm_init(Z4c::I_ADM_gxy,k,j,i) = 0.0;
	pz4c->storage.adm_init(Z4c::I_ADM_gxz,k,j,i) = 0.0;
	pz4c->storage.adm_init(Z4c::I_ADM_gyz,k,j,i) = 0.0;
	pz4c->storage.adm_init(Z4c::I_ADM_Kxx,k,j,i) = 0.0; 
	pz4c->storage.adm_init(Z4c::I_ADM_Kyy,k,j,i) = 0.0; 
	pz4c->storage.adm_init(Z4c::I_ADM_Kzz,k,j,i) = 0.0; 
	pz4c->storage.adm_init(Z4c::I_ADM_Kxy,k,j,i) = 0.0;
	pz4c->storage.adm_init(Z4c::I_ADM_Kxz,k,j,i) = 0.0;
	pz4c->storage.adm_init(Z4c::I_ADM_Kyz,k,j,i) = 0.0;
	pz4c->storage.adm_init(Z4c::I_ADM_psi4,k,j,i) = psi4_kji;
	
      }
    }
  }
  
  // printf("End metric loop\n");

  // printf("Finalise metric initialisation\n");
  // Initialize remaining z4c variables
  pz4c->ADMToZ4c(pz4c->storage.adm,pz4c->storage.u);
  pz4c->ADMToZ4c(pz4c->storage.adm,pz4c->storage.u1); //?????
  pz4c->ADMToZ4c(pz4c->storage.adm_init,pz4c->storage.u_init);
  // Initialise coordinate class, CC metric
  pcoord->UpdateMetric();

  //TODO(WC) can we update coarsec here? is coarse_u_ set yet?
  if(pmy_mesh->multilevel){
    pmr->pcoarsec->UpdateMetric();
  }

  // printf("Initialise conserveds\n");
  // Initialise conserved variables
<<<<<<< HEAD
  peos->PrimitiveToConserved(phydro->w, pscalars->r, pfield->bcc, phydro->u, pscalars->s, pcoord, il, iu, jl, ju, kl, ku);
=======
#if USETM
  peos->PrimitiveToConserved(phydro->w, pscalars->r, pfield->bcc, phydro->u, pscalars->s, pcoord, 
                             ilcc, iucc, jlcc, jucc, klcc, kucc);
  #else
  peos->PrimitiveToConserved(phydro->w, pfield->bcc, phydro->u, pcoord, 
                             ilcc, iucc, jlcc, jucc, klcc, kucc);
#endif
>>>>>>> 6e43ffd0

  // printf("Initialise VC hydro\n");
  // std::cout<<&(pscalars->r)<<std::endl;
  // std::cout<<pscalars->r(0,4,4,0)<<std::endl;
  // std::cout<<&(pscalars->s)<<std::endl;
  // std::cout<<pscalars->s(0,4,4,0)<<std::endl;
  // Initialise VC matter
  //TODO(WC) (don't strictly need this here, will be caught in task list before used
#if USETM
  pz4c->GetMatter(pz4c->storage.mat, pz4c->storage.adm, phydro->w, pscalars->r, pfield->bcc);
#else
  pz4c->GetMatter(pz4c->storage.mat, pz4c->storage.adm, phydro->w, pfield->bcc);
#endif
  // printf("ADM Constraints\n");
  pz4c->ADMConstraints(pz4c->storage.con,pz4c->storage.adm,pz4c->storage.mat,pz4c->storage.u);
  // printf("MeshBlock::ProblemGenerator end.\n");
  
  return;
}


//void Mesh::DeleteTemporaryUserMeshData() { //TODO update: current version error: no ‘void Mesh::DeleteTemporaryUserMeshData()’ member function declared in class ‘Mesh’
void Mesh::UserWorkAfterLoop(ParameterInput *pin, int res_flag) {
  // Free TOV data
  if (NULL != tov ) { 
    for (int v = 0; v < itov_nv; v++) {
      if (NULL != tov->data[v]) {
	free(tov->data[v]);
	tov->data[v] = NULL;
      }
    }
    delete tov;
    tov = NULL;
  }
  return;
}


//----------------------------------------------------------------------------------------
//! \fn 
// \brief Fixed boundary condition
// Inputs:
//   pmb: pointer to MeshBlock
//   pcoord: pointer to Coordinates
//   time,dt: current time and timestep of simulation
//   is,ie,js,je,ks,ke: indices demarkating active region
// Outputs:
//   prim: primitives set in ghost zones
//   bb: face-centered magnetic field set in ghost zones
// Notes:
//   does nothing
//relic - not needed
void FixedBoundary(MeshBlock *pmb, Coordinates *pcoord, AthenaArray<Real> &prim,
                   FaceField &bb, Real time, Real dt,
                   int il, int iu, int jl, int ju, int kl, int ku, int ngh) {
  return;
}


namespace {

  //-----------------------------------------------------------------------------------
  //! \fn int TOV_rhs(Real dr, Real *u, Real *k)
  // \brief Calculate right hand sides for TOV equations
  //
  
  int TOV_rhs(Real r, Real *u, Real *k, Real T/*=0.0*/) {

    Real rho = u[TOV_IRHO];
    Real m   = u[TOV_IMASS];
    Real phi = u[TOV_IPHI];
    Real I   = u[TOV_IINT]; // Integral for the isotropic radius
    
    
    //  Set pressure and internal energy using equation of state
    //TODO(SB) general EOS call
<<<<<<< HEAD
#if not LORENE_EOS
    Real p = k_adi * std::pow(rho,gamma_adi);
    Real eps = p / (rho*(gamma_adi-1.));
    Real dpdrho = gamma_adi*k_adi*std::pow(rho,gamma_adi-1.0);
#else
    Real logp, eps, p, dpdrho;
    logp   = linear_interp(Table->data[tab_logp],   Table->data[tab_logrho], Table->size, log(rho));
    eps    = linear_interp(Table->data[tab_eps],    Table->data[tab_logrho], Table->size, log(rho));
    dpdrho = linear_interp(Table->data[tab_dpdrho], Table->data[tab_logrho], Table->size, log(rho));
    p      = std::exp(logp);
    /* FIXME: this is bad */
    if(rho<Table->rho_min){
      p=0; eps=0; dpdrho=1;
    }
=======
#ifdef USE_COMPOSE_EOS
    Real n = rho/eos_compose.GetBaryonMass();
    Real Y_test = 0.1;
    Real p = eos_compose.GetPressure(n,T,&Y_test);
    Real eps = eos_compose.GetSpecificInternalEnergy(n,T,&Y_test);
    Real n_up = n*1.01;
    Real n_dn = n*0.99;
    Real p_up = eos_compose.GetPressure(n_up,T,&Y_test);
    Real p_dn = eos_compose.GetPressure(n_dn,T,&Y_test);
    Real dpdrho = (p_up-p_dn)/(0.02*rho);
    
    //Real logp, eps, p, dpdrho;
    //logp   = linear_interp(Table->data[tab_logp],   Table->data[tab_logrho], Table->size, log(rho));
    //eps    = linear_interp(Table->data[tab_eps],    Table->data[tab_logrho], Table->size, log(rho));
    //dpdrho = linear_interp(Table->data[tab_dpdrho], Table->data[tab_logrho], Table->size, log(rho));
    //p      = std::exp(logp);
    ///* FIXME: this is bad */
    //if(rho<Table->rho_min){
    //  p=0; eps=0; dpdrho=1;
    //}
#else
    Real p = k_adi * std::pow(rho,gamma_adi);
    Real eps = p / (rho*(gamma_adi-1.));
    Real dpdrho = gamma_adi*k_adi*std::pow(rho,gamma_adi-1.0);
>>>>>>> 6e43ffd0
#endif
    
    // Total energy density
    Real e = rho*(1. + eps);

    Real num   = m + 4.*PI*r*r*r*p;
    Real den   = r*r*(1.-2.*m/r);
    Real dphidr = (r==0.) ? 0. : num/den;
    
    Real drhodr = -(e+p) * dphidr / dpdrho;

    Real dmdr   = 4.*PI*r*r*e; 
 
    Real f      = std::sqrt(1.-2.*m/r); 
    Real dIdr   = ( 1.-f )/( r*f ); //TODO(SB) sqrt(1 - m(0)/0 ) FIX
    
    k[TOV_IRHO] = drhodr;
    k[TOV_IMASS] = dmdr;
    k[TOV_IPHI] = dphidr;
    k[TOV_IINT] = dIdr;
    
    int knotfinite = 0;
    for (int v = 0; v < TOV_NVAR; v++) {
      if (!std::isfinite(k[v])) knotfinite++;
    }
    return knotfinite;
  }


  //------------------------------------------------------------------------------------
  //! \fn int TOV_solve(Real rhoc, Real rmin, Real dr, int *npts) 
  // \brief Calculate right hand sides for TOV equations
  //

  int TOV_solve(Real rhoc, Real rmin, Real dr, int *npts, Real T/*=0.0*/)  {
    printf("Starting TOV solve.\n");
    std::stringstream msg;
    
    // Alloc buffers for ODE solve
    const int maxsize = *npts - 1;
    Real u[TOV_NVAR],u1[TOV_NVAR],u2[TOV_NVAR],u3[TOV_NVAR],k[TOV_NVAR];
        
    // Set central values of pressure internal energy using EOS
    //TODO(SB) general EOS call
<<<<<<< HEAD
#if not LORENE_EOS
    const Real pc = k_adi*std::pow(rhoc,gamma_adi);
    const Real epslc = pc/(rhoc*(gamma_adi-1.));
#else
    Real pc, logpc, epslc, dpdrhoc;
    logpc   = linear_interp(Table->data[tab_logp],   Table->data[tab_logrho], Table->size, log(rhoc));
    epslc   = linear_interp(Table->data[tab_eps],    Table->data[tab_logrho], Table->size, log(rhoc));
    dpdrhoc = linear_interp(Table->data[tab_dpdrho], Table->data[tab_logrho], Table->size, log(rhoc));
    pc      = exp(logpc);
=======
#ifdef USE_COMPOSE_EOS
    Real nc = rhoc/eos_compose.GetBaryonMass();
    Real Y_test = 0.1;
    Real pc = eos_compose.GetPressure(nc,T,&Y_test);
    Real epslc = eos_compose.GetSpecificInternalEnergy(nc,T,&Y_test);

    printf("Central values set.\n");
    // Real pc, logpc, epslc, dpdrhoc;
    // logpc   = linear_interp(Table->data[tab_logp],   Table->data[tab_logrho], Table->size, log(rhoc));
    // epslc   = linear_interp(Table->data[tab_eps],    Table->data[tab_logrho], Table->size, log(rhoc));
    // dpdrhoc = linear_interp(Table->data[tab_dpdrho], Table->data[tab_logrho], Table->size, log(rhoc));
    // pc      = exp(logpc);
#else
    const Real pc = k_adi*std::pow(rhoc,gamma_adi);
    const Real epslc = pc/(rhoc*(gamma_adi-1.));
>>>>>>> 6e43ffd0
#endif
    const Real ec = rhoc*(1.+epslc);

    // Data at r = 0^+
    Real r = rmin;
    u[TOV_IRHO] = rhoc;
    u[TOV_IMASS] = 4./3.* PI * ec * rmin*rmin*rmin;
    u[TOV_IPHI] = 0.;
    u[TOV_IINT] = 0.;
     
    printf("TOV_solve: solve TOV star (only once)\n");
    printf("TOV_solve: dr       = %.16e\n",dr);
    printf("TOV_solve: npts_max = %d\n",maxsize);
    printf("TOV_solve: rhoc     = %.16e\n",rhoc);
    printf("TOV_solve: epslc    = %.16e\n",epslc);
    printf("TOV_solve: ec       = %.16e\n",ec);
    printf("TOV_solve: pc       = %.16e\n",pc);
    
    // Integrate from rmin to R : rho(R) ~ 0
    Real rhoo = rhoc;
    int stop  = 0;
    int n     = 0;
<<<<<<< HEAD
#if LORENE_EOS
    const Real rho_zero = Table->rho_atm; //TODO(SB) use atmosphere level
=======
#ifdef USE_COMPOSE_EOS
    printf("Setting atmosphere.\n");
    const Real rho_zero = eos_compose.GetDensityFloor()*eos_compose.GetBaryonMass();
>>>>>>> 6e43ffd0
#else
    const Real rho_zero = 0.;
#endif
    const Real oosix = 1./6.;
    
    printf("Starting loop. rho_zero: %.16e\n",rho_zero);
    while (n < maxsize) {

      // u_1 = u + dt/2 rhs(u)
      stop += TOV_rhs(r, u, k, T);
      for (int v = 0; v < TOV_NVAR; v++)
	u1[v] = u[v] + 0.5*dr*k[v]; 
      // u_2 = u + dt/2 rhs(u_1)
      stop += TOV_rhs(r, u1, k, T);
      for (int v = 0; v < TOV_NVAR; v++)
	u2[v] = u[v] + 0.5*dr*k[v]; 
      // u_3 = u + dt rhs(u_2)
      stop += TOV_rhs(r, u2, k, T);
      for (int v = 0; v < TOV_NVAR; v++)
	u3[v] = u[v] + dr*k[v];
      // u = 1/6 ( -2 u + 2 u_1 + 4 u_2 + 2 u_3 + dt rhs(u_3) ) 
      stop += TOV_rhs(r, u3, k, T);
      for (int v = 0; v < TOV_NVAR; v++) {
	u[v] = oosix*( 2.*( - u[v] + u1[v] + u3[v] ) + 4.*u2[v] + dr*k[v] );
      }
	
      if (stop) {
        printf("Stop!");
        msg << "### FATAL ERROR in function [TOV_solve]"
            << std::endl << "TOV r.h.s. not finite";
        ATHENA_ERROR(msg);
      }      

      // Stop if radius reached
      rhoo = u[TOV_IRHO];
      // if (n%10==0) printf("n=%d, r=%.16e, rho=%.16e, n=%.16e\n",n, r, rhoo, rhoo/eos_compose.GetBaryonMass());
      if (rhoo < rho_zero) {
<<<<<<< HEAD
	      break;
=======
        printf("rho_zero reached: %.8e < %.8e\n",rhoo,rho_zero);
	break;
>>>>>>> 6e43ffd0
      }      

      // Store data
      tov->data[itov_rsch][n] = r;
      tov->data[itov_rho][n] = u[TOV_IRHO];
      tov->data[itov_mass][n] = u[TOV_IMASS];
      tov->data[itov_phi][n] = u[TOV_IPHI];
      tov->data[itov_riso][n] = r * std::exp(u[TOV_IINT]); // Multiply by C later 

      // Prepare next step
      r += dr;      
      n++; 
    }
    printf("Loop finished.\n");
    
    if (n >= maxsize) {
      msg << "### FATAL ERROR in function [TOV_solve]"
	  << std::endl << "Star radius not reached. (Try increasing 'npts')";
      ATHENA_ERROR(msg);
    }
        
    *npts = n;
    tov->npts = n;
    tov->R = r;
    tov->M = u[TOV_IMASS];
    
    // Re-Alloc 1D data 
    for (int v = 0; v < itov_nv; v++)
      tov->data[v] = (Real*) realloc(tov->data[v], tov->npts*sizeof(Real));

    // Match to exterior
    const Real phiR  = u[TOV_IPHI];
    const Real IR    = u[TOV_IINT];
    const Real phiRa = 0.5*std::log(1.-2.*tov->M/tov->R);
    const Real C     = 1./(2*tov->R) * (std::sqrt(tov->R*tov->R-2*tov->M*tov->R)+tov->R-tov->M) * std::exp(-IR);

    for (int n = 0; n < tov->npts; n++) {
      tov->data[itov_phi][n] += - phiR + phiRa;
      tov->data[itov_riso][n] *= C; // riso = rsch * C * exp(IINT) 
    }

    tov->Riso = tov->data[itov_riso][n-1];
    
    // Pressure 
    //TODO(SB) general EOS call
<<<<<<< HEAD
#if not LORENE_EOS
    for (int n = 0; n < tov->npts; n++) {
      tov->data[itov_pre][n] = std::pow(tov->data[itov_rho][n],gamma_adi) * k_adi;
    }
#else
    for (int n = 0; n < tov->npts; n++) {
      Real rho_n = tov->data[itov_rho][n];
      Real logp_n = linear_interp(Table->data[tab_logp], Table->data[tab_logrho], Table->size, log(rho_n));
      tov->data[itov_pre][n] = std::exp(logp_n);
    }
=======
#ifdef USE_COMPOSE_EOS
    for (int n = 0; n < tov->npts; n++) {
      Real nb = (tov->data[itov_rho][n])/eos_compose.GetBaryonMass();
      Real Y_test = 0.1;
      tov->data[itov_pre][n] = eos_compose.GetPressure(nb,T,&Y_test);
      
      // Real rho_n = tov->data[itov_rho][n];
      // Real logp_n = linear_interp(Table->data[tab_logp], Table->data[tab_logrho], Table->size, log(rho_n));
      // tov->data[itov_pre][n] = std::exp(logp_n);
    }
#else
    for (int n = 0; n < tov->npts; n++) {
      tov->data[itov_pre][n] = std::pow(tov->data[itov_rho][n],gamma_adi) * k_adi;
    }
>>>>>>> 6e43ffd0
#endif
    // Other metric fields
    for (int n = 0; n < tov->npts; n++) {
      tov->data[itov_psi4][n]  = std::pow(tov->data[itov_rsch][n]/tov->data[itov_riso][n], 2);
      tov->data[itov_lapse][n] = std::exp(tov->data[itov_phi][n]);
    }

    // Metric field (regular origin)
    tov->lapse_0 = std::exp(- phiR + phiRa);
    tov->psi4_0  = 1/(C*C);
    
    // Done!
    printf("TOV_solve: npts = %d\n",tov->npts);
    printf("TOV_solve: R(sch) = %.16e\n",tov->R);
    printf("TOV_solve: R(iso) = %.16e\n",tov->Riso);
    printf("TOV_solve: M = %.16e\n",tov->M);
    printf("TOV_solve: lapse(0) = %.16e\n",tov->lapse_0);
    printf("TOV_solve: psi4(0) = %.16e\n",tov->psi4_0);
    
    return 0;
  }
  
  
  //-----------------------------------------------------------------------------------------
  //! \fn int interp_locate(Real *x, int Nx, Real xval)
  // \brief Bisection to find closest point in interpolating table
  // 
  int interp_locate(Real *x, int Nx, Real xval) {
    int ju,jm,jl;
    int ascnd;
    jl=-1;
    ju=Nx;
    if (xval <= x[0]) {
      return 0;
    } else if (xval >= x[Nx-1]) {
      return Nx-1;
    }
    ascnd = (x[Nx-1] >= x[0]);
    while (ju-jl > 1) {
      jm = (ju+jl) >> 1;
      if (xval >= x[jm] == ascnd)
	jl=jm;
      else
	ju=jm; 
    }
    return jl;
  }

  
  //--------------------------------------------------------------------------------------
  //! \fn void interp_lag4(Real *f, Real *x, int Nx, Real xv,
  //                       Real *fv_p, Real *dfv_p, Real *ddfv_p)
  // \brief 4th order lagrangian interpolation with derivatives
  // Returns the interpolated values fv at xv of the fuction f(x) 
  // together with 1st and 2nd derivatives dfv, ddfv 
  void interp_lag4(Real *f, Real *x, int Nx, Real xv,
		   Real *fv_p, Real *dfv_p, Real *ddfv_p) {
    int i = interp_locate(x,Nx,xv);
    if( i < 1 ){
      i = 1;
    } 
    if( i > (Nx-3) ){
      i = Nx-3; 
    }
    const Real ximo =  x[i-1];
    const Real xi   =  x[i];
    const Real xipo =  x[i+1]; 
    const Real xipt =  x[i+2]; 
    const Real C1   = (f[i] - f[i-1])/(xi - ximo);
    const Real C2   = (-f[i] + f[i+1])/(-xi + xipo);
    const Real C3   = (-f[i+1] + f[i+2])/(-xipo + xipt);
    const Real CC1  = (-C1 + C2)/(-ximo + xipo);
    const Real CC2  = (-C2 + C3)/(-xi + xipt);
    const Real CCC1 = (-CC1 + CC2)/(-ximo + xipt);
    *fv_p   = f[i-1] + (-ximo + xv)*(C1 + (-xi + xv)*(CC1 + CCC1*(-xipo + xv)));
    *dfv_p  = C1 - (CC1 - CCC1*(xi + xipo - 2.*xv))*(ximo - xv) + (-xi + xv)*(CC1 + CCC1*(-xipo + xv));
    *ddfv_p = 2.*(CC1 - CCC1*(xi + ximo + xipo - 3.*xv));
  }


  //--------------------------------------------------------------------------------------
  //! \fn double linear_interp(double *f, double *x, int n, double xv)
  // \brief linearly interpolate f(x), compute f(xv)
  double linear_interp(double *f, double *x, int n, double xv)
  {
    int i = interp_locate(x,n,xv);
    if (i < 0)  i=1;
    if (i == n) i=n-1;
    int j;
    if(xv < x[i]) j = i-1;
    else j = i+1;
    double xj = x[j]; double xi = x[i];
    double fj = f[j]; double fi = f[i];
    double m = (fj-fi)/(xj-xi);
    double df = m*(xv-xj)+fj;
    return df;
  }


  //----------------------------------------------------------------------------------------
  //! \fn 
  // \brief Function for gr_user coordinate choice for cowling approx - not needed here
  // Function that interpolates calculated TOV initial data to specified isotropic radius 
  // for gr_user coordinate choice
  // Origin is not explicitely fixed here.
  
  void TOV_background(Real x1, Real x2, Real x3, ParameterInput *pin,
		      AthenaArray<Real> &g, AthenaArray<Real> &g_inv,
		      AthenaArray<Real> &dg_dx1, AthenaArray<Real> &dg_dx2,
		      AthenaArray<Real> &dg_dx3) {    
    Real r = std::sqrt(x1*x1+x2*x2+x3*x3); // Athena Isotropic radius
    const Real M = tov->M;     // Mass of TOV star 
    const Real R = tov->Riso;  // Isotropic Radius of TOV star

    Real rsch,drsch;
    Real phi,dphi;
    Real dummy;
    
    if (r<R) {

      // In star interior use numerically found values of metric components
      // Interpolate initial data from function of schwarzschild radius to isotropic radius of given coordinate

      interp_lag4(tov->data[itov_rsch], tov->data[itov_riso], tov->npts, r,
                  &rsch, &drsch,  &dummy);
      interp_lag4(tov->data[itov_phi], tov->data[itov_riso], tov->npts, r,
                  &phi,& dphi,  &dummy);
      
      g(I00) = -exp(2. * phi);
      g(I11) = pow(rsch/r,2.);
      g(I22) = g(I11); 
      g(I33) = g(I11); 
      g(I01) = 0.;
      g(I02) = 0.;
      g(I03) = 0.;
      g(I12) = 0.;
      g(I13) = 0.;
      g(I23) = 0.;

      g_inv(I00) = -exp(-2.*phi);
      g_inv(I11) = pow(r/rsch,2.);
      g_inv(I22) = g_inv(I11);
      g_inv(I33) = g_inv(I11);
      g_inv(I01) = 0.;
      g_inv(I02) = 0.;
      g_inv(I03) = 0.;
      g_inv(I12) = 0.;
      g_inv(I13) = 0.;
      g_inv(I23) = 0.;

      dg_dx1(I00) = -2. * exp(2.*phi) * dphi * x1/r;
      dg_dx1(I11) = 2. * (rsch/r) * (x1/r) * (drsch/r - rsch/(r*r));
      dg_dx1(I22) = dg_dx1(I11);
      dg_dx1(I33) = dg_dx1(I11);
      dg_dx1(I01) = 0.;
      dg_dx1(I02) = 0.;
      dg_dx1(I03) = 0.;
      dg_dx1(I12) = 0.;
      dg_dx1(I13) = 0.;
      dg_dx1(I23) = 0.;

      dg_dx2(I00) = -2. * exp(2.*phi) * dphi * x2/r;
      dg_dx2(I11) = 2. * (rsch/r) * (x2/r) * (drsch/r - rsch/(r*r));
      dg_dx2(I22) = dg_dx2(I11);
      dg_dx2(I33) = dg_dx2(I11);
      dg_dx2(I01) = 0.;
      dg_dx2(I02) = 0.;
      dg_dx2(I03) = 0.;
      dg_dx2(I12) = 0.;
      dg_dx2(I13) = 0.;
      dg_dx2(I23) = 0.;

      dg_dx3(I00) = -2. * exp(2.*phi) * dphi * x3/r;
      dg_dx3(I11) = 2. * (rsch/r) * (x3/r) * (drsch/r - rsch/(r*r));
      dg_dx3(I22) = dg_dx3(I11);
      dg_dx3(I33) = dg_dx3(I11);
      dg_dx3(I01) = 0.;
      dg_dx3(I02) = 0.;
      dg_dx3(I03) = 0.;
      dg_dx3(I12) = 0.;
      dg_dx3(I13) = 0.;
      dg_dx3(I23) = 0.;

    } else {

      // In star exterior use exterior Schwarzschild solution.	    
      
      g(I00) = -pow(((r-M/2.)/(r+M/2.)),2.);
      g(I11) = pow((1.+0.5*M/r),4.);
      g(I22) = g(I11); 
      g(I33) = g(I11); 
      g(I01) = 0.;
      g(I02) = 0.;
      g(I03) = 0.;
      g(I12) = 0.;
      g(I13) = 0.;
      g(I23) = 0.;

      g_inv(I00) = -pow(((r+M/2.)/(r-M/2.)),2.);
      g_inv(I11) =  pow((1.+0.5*M/r),-4.);
      g_inv(I22) = g_inv(I11);
      g_inv(I33) = g_inv(I11);
      g_inv(I01) = 0.;
      g_inv(I02) = 0.;
      g_inv(I03) = 0.;
      g_inv(I12) = 0.;
      g_inv(I13) = 0.;
      g_inv(I23) = 0.;

      dg_dx1(I00) = -2. * x1/r * M*(r-M/2.)/(pow(r+M/2.,3.));
      dg_dx1(I11) = -2. * (x1/r) *pow(1.+0.5*M/r,3)*M/(r*r) ;
      dg_dx1(I22) = dg_dx1(I11);
      dg_dx1(I33) = dg_dx1(I11);
      dg_dx1(I01) = 0.;
      dg_dx1(I02) = 0.;
      dg_dx1(I03) = 0.;
      dg_dx1(I12) = 0.;
      dg_dx1(I13) = 0.;
      dg_dx1(I23) = 0.;

      dg_dx2(I00) =  -2. * x2/r * M*(r-M/2.)/(pow(r+M/2.,3.));
      dg_dx2(I11) = -2. * (x2/r) *pow(1.+0.5*M/r,3)*M/(r*r) ;
      dg_dx2(I22) = dg_dx2(I11);
      dg_dx2(I33) = dg_dx2(I11);
      dg_dx2(I01) = 0.;
      dg_dx2(I02) = 0.;
      dg_dx2(I03) = 0.;
      dg_dx2(I12) = 0.;
      dg_dx2(I13) = 0.;
      dg_dx2(I23) = 0.;
      
      dg_dx3(I00) =  -2. * x3/r * M*(r-M/2.)/(pow(r+M/2.,3.));
      dg_dx3(I11) = -2. * (x3/r) *pow(1.+0.5*M/r,3)*M/(r*r) ;
      dg_dx3(I22) = dg_dx3(I11);
      dg_dx3(I33) = dg_dx3(I11);
      dg_dx3(I01) = 0.;
      dg_dx3(I02) = 0.;
      dg_dx3(I03) = 0.;
      dg_dx3(I12) = 0.;
      dg_dx3(I13) = 0.;
      dg_dx3(I23) = 0.;
      
    }
    
  }

  
  //----------------------------------------------------------------------------------------
  ////! \fn
  ////  \brief refinement condition: refine at large gradients of velocity
  //relic from cowling approx
  int RefinementCondition(MeshBlock *pmb) {
    AthenaArray<Real> &w = pmb->phydro->w;
    //  AthenaArray<Real> &g_inv = pmb->pcoord->g_inv;
    Real maxeps=0.0;
    for (int k=pmb->ks; k<=pmb->ke; k++) {
      for (int j=pmb->js; j<=pmb->je; j++) {
	for (int i=pmb->is; i<=pmb->ie; i++) {
	  
	  Real eps = fabs((w(IVX,k,j,i+1) - w(IVX,k,j,i-1))/pmb->pcoord->dx1v(i));
	  maxeps = std::max(maxeps,eps);
	  eps = fabs((w(IVY,k,j,i+1) - w(IVY,k,j,i-1))/pmb->pcoord->dx1v(i));
	  maxeps = std::max(maxeps,eps);
	  eps  = fabs((w(IVZ,k,j,i+1) - w(IVZ,k,j,i-1))/pmb->pcoord->dx1v(i));
	  maxeps = std::max(maxeps,eps);
	  eps  = fabs((w(IVX,k,j+1,i) - w(IVX,k,j-1,i))/pmb->pcoord->dx2v(i));
	  maxeps = std::max(maxeps,eps);
	  eps  = fabs((w(IVY,k,j+1,i) - w(IVY,k,j-1,i))/pmb->pcoord->dx2v(i));
	  maxeps = std::max(maxeps,eps);
	  eps  = fabs((w(IVZ,k,j+1,i) - w(IVZ,k,j-1,i))/pmb->pcoord->dx2v(i));
	  maxeps = std::max(maxeps,eps);
	  eps  = fabs((w(IVX,k+1,j,i) - w(IVX,k-1,j,i))/pmb->pcoord->dx3v(i));
	  maxeps = std::max(maxeps,eps);
	  eps  = fabs((w(IVY,k+1,j,i) - w(IVY,k-1,j,i))/pmb->pcoord->dx3v(i));
	  maxeps = std::max(maxeps,eps);
	  eps  = fabs((w(IVZ,k+1,j,i) - w(IVZ,k-1,j,i))/pmb->pcoord->dx3v(i));
	  maxeps = std::max(maxeps,eps);
	}
      }
    }
    // refine : curvature > 0.01
    if (maxeps > 0.02) return 1;
    // derefinement: curvature < 0.005
    if (maxeps < 0.005) return -1;
    // otherwise, stay
    return 0;
  }
 
} // namespace<|MERGE_RESOLUTION|>--- conflicted
+++ resolved
@@ -28,10 +28,6 @@
 #include "../hydro/hydro.hpp"              // Hydro
 #include "../mesh/mesh.hpp"
 #include "../parameter_input.hpp"          // ParameterInput
-<<<<<<< HEAD
-#include "../utils/read_lorene.hpp"        // Parser for ASCII table
-=======
->>>>>>> 6e43ffd0
 #include "../scalars/scalars.hpp"
 
 // Configuration checking
@@ -66,16 +62,11 @@
   
   // Global variables
   Real gamma_adi, k_adi;  // hydro EOS parameters
-<<<<<<< HEAD
-  LoreneTable * Table = NULL;
-  std::string filename, filename_Y;
-=======
   std::string table_fname;
 #if USETM
   Primitive::EOS<Primitive::EOS_POLICY, Primitive::ERROR_POLICY> eos_compose;
   Primitive::PrimitiveSolver<Primitive::EOS_POLICY, Primitive::ERROR_POLICY> psolve{&eos_compose};
 #endif
->>>>>>> 6e43ffd0
   Real v_amp; // velocity amplitude for linear perturbations
 
   // TOV var indexes for ODE integration
@@ -110,19 +101,6 @@
   int npts  = pin->GetInteger("problem", "npts");    // number of max radial pts for TOV solver
   Real fatm = pin->GetReal("problem","fatm");
 
-<<<<<<< HEAD
-#if not LORENE_EOS
-  k_adi = pin->GetReal("hydro", "k_adi");
-  gamma_adi = pin->GetReal("hydro","gamma");
-#else
-  filename   = pin->GetString("hydro", "lorene");
-  filename_Y = pin->GetString("hydro", "lorene_Y");
-  Table = new LoreneTable;
-  ReadLoreneTable(filename, Table);
-  ReadLoreneFractions(filename_Y, Table);
-  ConvertLoreneTable(Table);
-  Table->rho_atm = rhoc*fatm;
-=======
 #ifdef USE_COMPOSE_EOS
   eos_compose.SetCodeUnitSystem(&Primitive::GeometricSolar);
   table_fname = pin->GetString("hydro", "table");
@@ -131,7 +109,6 @@
 #else
   k_adi = pin->GetReal("hydro", "k_adi");
   gamma_adi = pin->GetReal("hydro","gamma");
->>>>>>> 6e43ffd0
 #endif
   v_amp = pin->GetOrAddReal("problem", "v_amp", 0.0);
   
@@ -150,12 +127,6 @@
   TOV_solve(rhoc, rmin, dr, &npts, T_initial);
 #else
   TOV_solve(rhoc, rmin, dr, &npts);
-<<<<<<< HEAD
-#if LORENE_EOS
-  // Testing -- terminate the program here
-    FreeTable(Table);
-=======
->>>>>>> 6e43ffd0
 #endif
   printf("NSCALARS=%d\n", NSCALARS);
   // Add max(rho) output.
@@ -332,16 +303,6 @@
 
   // printf("Start hydro loop\n");
   // Initialize primitive values on CC grid
-<<<<<<< HEAD
-  for (int k=kl; k<=ku; ++k) {
-    for (int j=jl; j<=ju; ++j) {
-      for (int i=il; i<=iu; ++i) {
-
-  // Initialize the scalars
-  if(NSCALARS==1) pscalars->s(0,k,i,j) = 0.;
-  if(NSCALARS==1) pscalars->r(0,k,i,j) = 0.;
-  
-=======
   for (int k=klcc; k<=kucc; ++k) {
     for (int j=jlcc; j<=jucc; ++j) {
       for (int i=ilcc; i<=iucc; ++i) {
@@ -352,7 +313,6 @@
   if(NSCALARS==1) pscalars->r(0,k,j,i) = 0.;
 #endif
 
->>>>>>> 6e43ffd0
 	// Isotropic radius
 	Real r = std::sqrt(std::pow(pcoord->x1v(i),2.) +  pow(pcoord->x2v(j),2.) + pow(pcoord->x3v(k),2.));
   Real rho_pol = std::sqrt(std::pow(pcoord->x1v(i),2.) + std::pow(pcoord->x2v(j),2.));
@@ -499,9 +459,6 @@
 
   // printf("Initialise conserveds\n");
   // Initialise conserved variables
-<<<<<<< HEAD
-  peos->PrimitiveToConserved(phydro->w, pscalars->r, pfield->bcc, phydro->u, pscalars->s, pcoord, il, iu, jl, ju, kl, ku);
-=======
 #if USETM
   peos->PrimitiveToConserved(phydro->w, pscalars->r, pfield->bcc, phydro->u, pscalars->s, pcoord, 
                              ilcc, iucc, jlcc, jucc, klcc, kucc);
@@ -509,7 +466,6 @@
   peos->PrimitiveToConserved(phydro->w, pfield->bcc, phydro->u, pcoord, 
                              ilcc, iucc, jlcc, jucc, klcc, kucc);
 #endif
->>>>>>> 6e43ffd0
 
   // printf("Initialise VC hydro\n");
   // std::cout<<&(pscalars->r)<<std::endl;
@@ -586,22 +542,6 @@
     
     //  Set pressure and internal energy using equation of state
     //TODO(SB) general EOS call
-<<<<<<< HEAD
-#if not LORENE_EOS
-    Real p = k_adi * std::pow(rho,gamma_adi);
-    Real eps = p / (rho*(gamma_adi-1.));
-    Real dpdrho = gamma_adi*k_adi*std::pow(rho,gamma_adi-1.0);
-#else
-    Real logp, eps, p, dpdrho;
-    logp   = linear_interp(Table->data[tab_logp],   Table->data[tab_logrho], Table->size, log(rho));
-    eps    = linear_interp(Table->data[tab_eps],    Table->data[tab_logrho], Table->size, log(rho));
-    dpdrho = linear_interp(Table->data[tab_dpdrho], Table->data[tab_logrho], Table->size, log(rho));
-    p      = std::exp(logp);
-    /* FIXME: this is bad */
-    if(rho<Table->rho_min){
-      p=0; eps=0; dpdrho=1;
-    }
-=======
 #ifdef USE_COMPOSE_EOS
     Real n = rho/eos_compose.GetBaryonMass();
     Real Y_test = 0.1;
@@ -626,7 +566,6 @@
     Real p = k_adi * std::pow(rho,gamma_adi);
     Real eps = p / (rho*(gamma_adi-1.));
     Real dpdrho = gamma_adi*k_adi*std::pow(rho,gamma_adi-1.0);
->>>>>>> 6e43ffd0
 #endif
     
     // Total energy density
@@ -671,17 +610,6 @@
         
     // Set central values of pressure internal energy using EOS
     //TODO(SB) general EOS call
-<<<<<<< HEAD
-#if not LORENE_EOS
-    const Real pc = k_adi*std::pow(rhoc,gamma_adi);
-    const Real epslc = pc/(rhoc*(gamma_adi-1.));
-#else
-    Real pc, logpc, epslc, dpdrhoc;
-    logpc   = linear_interp(Table->data[tab_logp],   Table->data[tab_logrho], Table->size, log(rhoc));
-    epslc   = linear_interp(Table->data[tab_eps],    Table->data[tab_logrho], Table->size, log(rhoc));
-    dpdrhoc = linear_interp(Table->data[tab_dpdrho], Table->data[tab_logrho], Table->size, log(rhoc));
-    pc      = exp(logpc);
-=======
 #ifdef USE_COMPOSE_EOS
     Real nc = rhoc/eos_compose.GetBaryonMass();
     Real Y_test = 0.1;
@@ -697,7 +625,6 @@
 #else
     const Real pc = k_adi*std::pow(rhoc,gamma_adi);
     const Real epslc = pc/(rhoc*(gamma_adi-1.));
->>>>>>> 6e43ffd0
 #endif
     const Real ec = rhoc*(1.+epslc);
 
@@ -720,14 +647,9 @@
     Real rhoo = rhoc;
     int stop  = 0;
     int n     = 0;
-<<<<<<< HEAD
-#if LORENE_EOS
-    const Real rho_zero = Table->rho_atm; //TODO(SB) use atmosphere level
-=======
 #ifdef USE_COMPOSE_EOS
     printf("Setting atmosphere.\n");
     const Real rho_zero = eos_compose.GetDensityFloor()*eos_compose.GetBaryonMass();
->>>>>>> 6e43ffd0
 #else
     const Real rho_zero = 0.;
 #endif
@@ -765,12 +687,8 @@
       rhoo = u[TOV_IRHO];
       // if (n%10==0) printf("n=%d, r=%.16e, rho=%.16e, n=%.16e\n",n, r, rhoo, rhoo/eos_compose.GetBaryonMass());
       if (rhoo < rho_zero) {
-<<<<<<< HEAD
-	      break;
-=======
         printf("rho_zero reached: %.8e < %.8e\n",rhoo,rho_zero);
 	break;
->>>>>>> 6e43ffd0
       }      
 
       // Store data
@@ -816,18 +734,6 @@
     
     // Pressure 
     //TODO(SB) general EOS call
-<<<<<<< HEAD
-#if not LORENE_EOS
-    for (int n = 0; n < tov->npts; n++) {
-      tov->data[itov_pre][n] = std::pow(tov->data[itov_rho][n],gamma_adi) * k_adi;
-    }
-#else
-    for (int n = 0; n < tov->npts; n++) {
-      Real rho_n = tov->data[itov_rho][n];
-      Real logp_n = linear_interp(Table->data[tab_logp], Table->data[tab_logrho], Table->size, log(rho_n));
-      tov->data[itov_pre][n] = std::exp(logp_n);
-    }
-=======
 #ifdef USE_COMPOSE_EOS
     for (int n = 0; n < tov->npts; n++) {
       Real nb = (tov->data[itov_rho][n])/eos_compose.GetBaryonMass();
@@ -842,7 +748,6 @@
     for (int n = 0; n < tov->npts; n++) {
       tov->data[itov_pre][n] = std::pow(tov->data[itov_rho][n],gamma_adi) * k_adi;
     }
->>>>>>> 6e43ffd0
 #endif
     // Other metric fields
     for (int n = 0; n < tov->npts; n++) {
