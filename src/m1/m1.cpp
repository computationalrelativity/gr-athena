//========================================================================================
// Athena++ astrophysical MHD code
// Copyright(C) 2014 James M. Stone <jmstone@princeton.edu> and other code contributors
// Licensed under the 3-clause BSD License, see LICENSE file for details
//========================================================================================
//! \file M1.cpp
//  \brief implementation of functions in the M1 class

#include <iostream>
#include <fstream>
#include <sstream>

// Athena++ headers
#include "m1.hpp"
#include "../athena.hpp"
#include "../coordinates/coordinates.hpp"
#include "../mesh/mesh.hpp"
#include "../eos/eos.hpp"
#include "../hydro/hydro.hpp"
#include "../utils/interp_intergrid.hpp"

#if Z4C_ENABLED
#include "../z4c/z4c.hpp"
#include "../z4c/z4c_macro.hpp"
#endif

// constructor, initializes data structures and parameters

char const * const M1::Lab_names[M1::N_Lab] = {
  "lab.N",
  "lab.E",
  "lab.Fx", "lab.Fy", "lab.Fz", 
};

char const * const M1::Rad_names[M1::N_Rad] = {
  "rad.nnu",
  "rad.J",
  "rad.Ht", "rad.Hx", "rad.Hy", "rad.Hz",
  "rad.Pxx", "rad.Pxy", "rad.Pxz", "rad.Pyy", "rad.Pyz", "rad.Pzz",
  "rad.chi",
};

char const * const M1::RadMat_names[M1::N_RadMat] = {
  "rmat.abs_0", "rmat.abs_1",
  "rmat.eta_0", "rmat.eta_1",
  "rmat.scat_1",
  "rmat.nueave",
};

char const * const M1::Diagno_names[M1::N_Diagno] = {
  "rdia.radial_flux_0",
  "rdia.radial_flux_1",
  "rdia.ynu",
  "rdia.znu",
};

char const * const M1::Intern_names[M1::N_Intern] = {
  "fidu.vx", "fidu.vy", "fidu.vz",
  "fidu.Wlorentz", 
  "net.abs",
  "net.heat",
  "mask",
};

char const * const M1::source_update_msg[M1::M1_SRC_UPDATE_RESULTS] = {
  "Ok",
  "explicit update (thin source)",
  "imposed equilibrium",
  "(scattering dominated source)",
  "imposed eddington",
  "failed",
};

M1::M1(MeshBlock *pmb, ParameterInput *pin) :
  pmy_block(pmb),
  coarse_u_(N_Lab, pmb->ncc3, pmb->ncc2, pmb->ncc1,
            (pmb->pmy_mesh->multilevel ? AthenaArray<Real>::DataStatus::allocated :
	     AthenaArray<Real>::DataStatus::empty)),
  storage{{N_Lab, M1_NSPECIES*M1_NGROUPS, pmb->ncells3, pmb->ncells2, pmb->ncells1},  // u
          {N_Lab, M1_NSPECIES*M1_NGROUPS, pmb->ncells3, pmb->ncells2, pmb->ncells1},  // u1
          {                                                                           // flux
            {N_Lab, M1_NSPECIES*M1_NGROUPS, pmb->ncells3, pmb->ncells2, pmb->ncells1 + 1},
            {N_Lab, M1_NSPECIES*M1_NGROUPS, pmb->ncells3, pmb->ncells2 + 1, pmb->ncells1,
	     (pmb->pmy_mesh->f2 ? AthenaArray<Real>::DataStatus::allocated :
              AthenaArray<Real>::DataStatus::empty)},
            {N_Lab, M1_NSPECIES*M1_NGROUPS, pmb->ncells3 + 1, pmb->ncells2, pmb->ncells1,
	     (pmb->pmy_mesh->f3 ? AthenaArray<Real>::DataStatus::allocated :
              AthenaArray<Real>::DataStatus::empty)},
          },
          {N_Lab, M1_NSPECIES*M1_NGROUPS, pmb->ncells3, pmb->ncells2, pmb->ncells1}, // u_rhs
          {N_Rad, M1_NSPECIES*M1_NGROUPS, pmb->ncells3, pmb->ncells2, pmb->ncells1}, // u_rad
          {N_RadMat, M1_NSPECIES*M1_NGROUPS, pmb->ncells3, pmb->ncells2, pmb->ncells1}, // radmat
          {N_Diagno, M1_NSPECIES*M1_NGROUPS, pmb->ncells3, pmb->ncells2, pmb->ncells1}, // diagno
	  {N_Intern, pmb->ncells3, pmb->ncells2, pmb->ncells1}, // internal
  },
  ubvar(pmb, &storage.u, &coarse_u_, storage.flux)
{
  Mesh *pm = pmy_block->pmy_mesh;
  Coordinates * pco = pmb->pcoord;
  
  mbi.nn1 = pmb->ncells1;
  mbi.nn2 = pmb->ncells2;
  mbi.nn3 = pmb->ncells3;
  
  int nn1 = mbi.nn1, nn2 = mbi.nn2, nn3 = mbi.nn3;
  
  // convenience for per-block iteration (private Wave scope)
  mbi.il = pmb->is; mbi.jl = pmb->js; mbi.kl = pmb->ks;
  mbi.iu = pmb->ie; mbi.ju = pmb->je; mbi.ku = pmb->ke;

  // point to appropriate grid
  mbi.x1.InitWithShallowSlice(pco->x1v, 1, 0, nn1);
  mbi.x2.InitWithShallowSlice(pco->x2v, 1, 0, nn2);
  mbi.x3.InitWithShallowSlice(pco->x3v, 1, 0, nn3);

  //---------------------------------------------------------------------------

  // inform MeshBlock that this array is the "primary" representation
  // Used for:
  // (1) load-balancing
  // (2) (future) dumping to restart file
  pmb->RegisterMeshBlockDataCC(storage.u);

  // "Enroll" in SMR/AMR by adding to vector of pointers in MeshRefinement class
  if (pm->multilevel) {
    refinement_idx = pmy_block->pmr->AddToRefinementVC(&storage.u, &coarse_u_);
  }

  //TODO:
  // If user-requested time integrator is type 3S* allocate additional memory
  // std::string integrator = pin->GetOrAddString("time", "integrator", "vl2");
  // if (integrator == "ssprk5_4")
  //   storage.u2.NewAthenaArray(N_Lab, nn3, nn2, nn1);

  // enroll CellCenteredBoundaryVariabl object
  ubvar.bvar_index = pmb->pbval->bvars.size();
  pmb->pbval->bvars.push_back(&ubvar);
  pmb->pbval->bvars_m1_int.push_back(&ubvar);

  dt1_.NewAthenaArray(nn1);
  dt2_.NewAthenaArray(nn1);
  dt3_.NewAthenaArray(nn1);
  x1face_area_.NewAthenaArray(mbi.nn1+1);
  if (pm->f2) {
    x2face_area_.NewAthenaArray(mbi.nn1);
    x2face_area_p1_.NewAthenaArray(mbi.nn1);
  }
  if (pm->f3) {
    x3face_area_.NewAthenaArray(mbi.nn1);
    x3face_area_p1_.NewAthenaArray(mbi.nn1);
  }
  cell_volume_.NewAthenaArray(mbi.nn1);

  //---------------------------------------------------------------------------
  
  // Parameters
  nspecies = M1_NSPECIES;
  ngroups = M1_NGROUPS;

  closure = pin->GetString("M1", "closure");
  opacities = pin->GetOrAddString("M1", "opacities","from_fakerates");  
  
  fiducial_velocity = pin->GetOrAddString("M1", "fiducial_velocity", "");
  fiducial_vel_rho_fluid = pin->GetOrAddReal("M1", "fiducial_velocity_rho_fluid", 0.0) * CGS_GCC;

  opacity_equil_depth = pin->GetOrAddReal("M1", "opacity_equil_depth", 1.0);
  opacity_corr_fac_max = pin->GetOrAddReal("M1", "opacity_corr_fac_max", 3.0);
  opacity_tau_trap = pin->GetOrAddReal("M1", "opacity_tau_trap", 1.0);
  opacity_tau_delta = pin->GetOrAddReal("M1", "opacity_tau_delta", 1.0);

  rad_E_floor = pin->GetOrAddReal("M1", "rad_E_floor", 1e-15);
  rad_N_floor = pin->GetOrAddReal("M1", "rad_N_floor", 1e-15);
  source_limiter = pin->GetOrAddReal("M1", "source_limiter", 0.5);
  backreact = pin->GetOrAddBoolean("M1", "backreact",true); 
  rad_eps = pin->GetOrAddReal("M1", "rad_eps", 1e-5);
  set_to_equilibrium = pin->GetOrAddBoolean("M1", "set_to_equilibrium",false); 
  reset_to_equilibrium = pin->GetOrAddBoolean("M1", "reset_to_equilibrium",false); 
  equilibrium_rho_min = pin->GetOrAddReal("M1", "fiducial_velocity_rho_fluid",1e11) * CGS_GCC;

  source_therm_limit = pin->GetOrAddReal("M1", "source_therm_limit",-1);
  source_thick_limit = pin->GetOrAddReal("M1","source_thick_limit", -1);
  source_scat_limit = pin->GetOrAddReal("M1","source_scat_limit", -1);
  source_epsabs = pin->GetOrAddReal("M1","source_epsabs",1e-3);
  source_epsrel = pin->GetOrAddReal("M1","source_epsrel",1e-3);
  source_maxiter = pin->GetOrAddInteger("M1","source_maxiter", 100);

  mindiss = pin->GetOrAddReal("M1","mindiss",0.0);
  minmod_theta = pin->GetOrAddReal("M1","minmod_theta",1.0);
    
  // Problem-specific parameters
  m1_test = pin->GetOrAddString("M1", "m1_test","none");  
<<<<<<< HEAD
  beam_position[0] = pin->GetOrAddReal("M1", "beam_position_x", 0.0);
  beam_position[1] = pin->GetOrAddReal("M1", "beam_position_y", 0.0);
  beam_position[2] = pin->GetOrAddReal("M1", "beam_position_z", 0.0);
=======

  beam_position = pin->GetOrAddReal("M1", "beam_position", 0.0);
>>>>>>> a0363352
  beam_width = pin->GetOrAddReal("M1", "beam_width", 1.0);

  equil_nudens_0[0] = pin->GetOrAddReal("M1", "equil_nudens_0_0", 0.0);
  equil_nudens_0[1] = pin->GetOrAddReal("M1", "equil_nudens_0_1", 0.0);
  equil_nudens_0[2] = pin->GetOrAddReal("M1", "equil_nudens_0_2", 0.0);
  equil_nudens_1[0] = pin->GetOrAddReal("M1", "equil_nudens_1_0", 0.0);
  equil_nudens_1[1] = pin->GetOrAddReal("M1", "equil_nudens_1_1", 0.0);
  equil_nudens_1[2] = pin->GetOrAddReal("M1", "equil_nudens_1_2", 0.0);

  diff_profile = pin->GetOrAddString("M1", "diffusion_profile","step");
  
  kerr_beam_position = pin->GetOrAddReal("M1", "kerr_beam_position", 3.25);
  kerr_beam_width = pin->GetOrAddReal("M1", "kerr_beam_width", 0.5);
  kerr_mask_radius = pin->GetOrAddReal("M1", "kerr_mask_radius", 2.0);

  //---------------------------------------------------------------------------

  // Set aliases
  SetLabVarsAliases(storage.u, lab);
  SetRadVarsAliases(storage.u_rad, rad);
  SetRadMatVarsAliases(storage.radmat, rmat);
  SetDiagnoVarsAliases(storage.diagno, rdia);
  SetFiduVarsAliases(storage.intern, fidu);
  SetNetVarsAliases(storage.intern, net);

  m1_mask.InitWithShallowSlice(storage.intern, I_Intern_mask);

  // Intergrid communication
  int N[] = {pmb->block_size.nx1, pmb->block_size.nx2, pmb->block_size.nx3};
  Real rdx[] = {
    1./pmb->pcoord->dx1f(0), 1./pmb->pcoord->dx2f(0), 1./pmb->pcoord->dx3f(0)
  };
  
  if(pmb->pmy_mesh->multilevel){
    int N_coarse[] = {pmb->block_size.nx1/2, pmb->block_size.nx2/2, pmb->block_size.nx3/2};
    Real rdx_coarse[] = {
      1./pmb->pmr->pcoarsec->dx1f(0), 1./pmb->pmr->pcoarsec->dx2f(0), 1./pmb->pmr->pcoarsec->dx3f(0)
    }; 
  }
  
  // Allocate memory for auxiliary vars
  dflx_.NewAthenaArray(N_Lab, ngroups*nspecies, mbi.nn1);
  
  AverageBaryonMass = nullptr;
  fakerates = nullptr;
  
  if (opacities == "from_fakerates") {
    fakerates = new FakeRates(pin, ngroups, nspecies);
  } else if (opacities == "neutrinos") {
    //TODO
    NeutrinoRates = nullptr;
    WeakEquilibrium = nullptr;
    NeutrinoDensity = nullptr;
  } else if (opacities == "photons") {
    //TODO
    PhotonOpacity = nullptr;
    PhotonBlackBody = nullptr;
  } else {
    std::ostringstream msg;
    msg << "Unknown opacities " << opacities << std::endl;
    ATHENA_ERROR(msg);
  }
    
  //---------------------------------------------------------------------------
  
  // Initialize excision mask (no excision)
  m1_mask.ZeroClear();

  //DEBUG just a check/warning 
#define M1_DEBUG_SETUP_MSG(msg)\
  std::cout << "WARNING: " << msg << std::endl;
  if(M1_CALCFIDUCIALVELOCITY_OFF)
    M1_DEBUG_SETUP_MSG("Fiducial velocity calculation is OFF");
  if(M1_CALCCLOSURE_OFF)
    M1_DEBUG_SETUP_MSG("Closure calculation is OFF");
  if(M1_CALCOPACITY_OFF)
    M1_DEBUG_SETUP_MSG("Opacities calculation is OFF");
  if(M1_CALCOPACITY_ZERO) 
    M1_DEBUG_SETUP_MSG("Opacities are ZERO");
  if(M1_GRSOURCES_OFF)
    M1_DEBUG_SETUP_MSG("GR source calculation is OFF");
  if(M1_FLUXX_SET_ZERO) 
    M1_DEBUG_SETUP_MSG("Flux in x-direction is ZERO");
  if(M1_FLUXY_SET_ZERO)
    M1_DEBUG_SETUP_MSG("Flux in y-direction is ZERO");
  if(M1_FLUXZ_SET_ZERO)
    M1_DEBUG_SETUP_MSG("Flux in z-direction is ZERO");

}

// destructor
M1::~M1()
{
  storage.u.DeleteAthenaArray();
  storage.u1.DeleteAthenaArray();
  storage.flux[0].DeleteAthenaArray();
  storage.flux[1].DeleteAthenaArray();
  storage.flux[2].DeleteAthenaArray();
  storage.u_rhs.DeleteAthenaArray();
  storage.u_rad.DeleteAthenaArray();
  storage.radmat.DeleteAthenaArray();
  storage.diagno.DeleteAthenaArray();
  storage.intern.DeleteAthenaArray();

  dt1_.DeleteAthenaArray();
  dt2_.DeleteAthenaArray();
  dt3_.DeleteAthenaArray();

  //x1face_area_.DeleteAthenaArray();
  // if (pm->f2) {
  //   x2face_area_.DeleteAthenaArray();
  //   x2face_area_p1_.DeleteAthenaArray();
  // }
  // if (pm->f3) {
  //   x3face_area_.DeleteAthenaArray();
  //   x3face_area_p1_.DeleteAthenaArray();
  // }
  cell_volume_.DeleteAthenaArray();
  dflx_.DeleteAthenaArray();
  
  if (fakerates != nullptr)
    delete fakerates;
}

//----------------------------------------------------------------------------------------
// \!fn void M1::SetLabVarsAliases(AthenaArray<Real> & u, Lab_vars & lab)
// \brief Set Lab radiation variables aliases

void M1::SetLabVarsAliases(AthenaArray<Real> & u, M1::Lab_vars & lab)
{
  lab.N.InitWithShallowSlice(u, I_Lab_N);
  lab.E.InitWithShallowSlice(u, I_Lab_E);
  lab.F_d.InitWithShallowSlice(u, I_Lab_Fx);
}

//----------------------------------------------------------------------------------------
// \!fn void M1::SetRadVarsAliases(AthenaArray<Real> & u, Rad_vars & rad)
// \brief Set fluid frame radiation variables et al aliases

void M1::SetRadVarsAliases(AthenaArray<Real> & u, M1::Rad_vars & rad)
{
  rad.nnu.InitWithShallowSlice(u, I_Rad_nnu);
  rad.J.InitWithShallowSlice(u, I_Rad_J);
  rad.Ht.InitWithShallowSlice(u, I_Rad_Ht);
  rad.H.InitWithShallowSlice(u, I_Rad_Hx);
  rad.P_dd.InitWithShallowSlice(u, I_Rad_Pxx);
  rad.chi.InitWithShallowSlice(u, I_Rad_chi);
  rad.ynu.InitWithShallowSlice(u, I_Rad_ynu);
  rad.znu.InitWithShallowSlice(u, I_Rad_znu);  
}

//----------------------------------------------------------------------------------------
// \!fn void M1::SetRadMatVarsAliases(AthenaArray<Real> & u, RadMat_vars & rmat)
// \brief Set radiation-matter variables aliases

void M1::SetRadMatVarsAliases(AthenaArray<Real> & u, M1::RadMat_vars & rmat)
{
  rmat.abs_0.InitWithShallowSlice(u, I_RadMat_abs_0);
  rmat.abs_1.InitWithShallowSlice(u, I_RadMat_abs_1);
  rmat.eta_0.InitWithShallowSlice(u, I_RadMat_eta_0);
  rmat.eta_1.InitWithShallowSlice(u, I_RadMat_eta_1);
  rmat.scat_1.InitWithShallowSlice(u, I_RadMat_scat_1);
  rmat.nueave.InitWithShallowSlice(u, I_RadMat_nueave);
}

//----------------------------------------------------------------------------------------
// \!fn void M1::SetDiagnoVarsAliases(AthenaArray<Real> & u, Diagno_vars & dia)
// \brief Set analyses variables aliases

void M1::SetDiagnoVarsAliases(AthenaArray<Real> & u, M1::Diagno_vars & rdia)
{
  rdia.radflux_0.InitWithShallowSlice(u, I_Diagno_radflux_0);
  rdia.radflux_1.InitWithShallowSlice(u, I_Diagno_radflux_1); 
  rdia.ynu.InitWithShallowSlice(u, I_Diagno_ynu);
  rdia.znu.InitWithShallowSlice(u, I_Diagno_znu);
}

//----------------------------------------------------------------------------------------
// \!fn void M1::SetFiduVarsAliases(AthenaArray<Real> & u, Fidu_vars & fidu)
// \brief Set fiducial velocity variables aliases

void M1::SetFiduVarsAliases(AthenaArray<Real> & u, M1::Fidu_vars & fidu)
{
  fidu.vel_u.InitWithShallowSlice(u, I_Intern_fidu_vx);
  fidu.Wlorentz.InitWithShallowSlice(u, I_Intern_fidu_Wlorentz);
}

//----------------------------------------------------------------------------------------
// \!fn void M1::SetNetVarsAliases(AthenaArray<Real> & u, Net_vars & net)
// \brief Set net abs/heat variables aliases

void M1::SetNetVarsAliases(AthenaArray<Real> & u, M1::Net_vars & net)
{
  net.abs.InitWithShallowSlice(u, I_Intern_netabs);
  net.heat.InitWithShallowSlice(u, I_Intern_netheat);
}<|MERGE_RESOLUTION|>--- conflicted
+++ resolved
@@ -189,14 +189,10 @@
     
   // Problem-specific parameters
   m1_test = pin->GetOrAddString("M1", "m1_test","none");  
-<<<<<<< HEAD
   beam_position[0] = pin->GetOrAddReal("M1", "beam_position_x", 0.0);
   beam_position[1] = pin->GetOrAddReal("M1", "beam_position_y", 0.0);
   beam_position[2] = pin->GetOrAddReal("M1", "beam_position_z", 0.0);
-=======
-
   beam_position = pin->GetOrAddReal("M1", "beam_position", 0.0);
->>>>>>> a0363352
   beam_width = pin->GetOrAddReal("M1", "beam_width", 1.0);
 
   equil_nudens_0[0] = pin->GetOrAddReal("M1", "equil_nudens_0_0", 0.0);
