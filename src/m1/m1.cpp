--- conflicted
+++ resolved
@@ -29,11 +29,7 @@
 char const * const M1::Lab_names[M1::N_Lab] = {
   "lab.E",
   "lab.Fx", "lab.Fy", "lab.Fz",
-<<<<<<< HEAD
   "lab.N" 
-=======
-  "lab.N",
->>>>>>> cbe486af
 };
 
 char const * const M1::Rad_names[M1::N_Rad] = {
