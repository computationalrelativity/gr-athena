--- conflicted
+++ resolved
@@ -24,21 +24,11 @@
 
   MeshBlock * pmb = pmy_block;
   
-<<<<<<< HEAD
-  fidu.vel_u.ZeroClear();
-  fidu.Wlorentz.Fill(1.0);
-  if (fiducial_velocity == "fluid") {
-    GCLOOP2(k,j) {
-      for(int a = 0; a < NDIM; ++a) {
-	      CLOOP1(i) {
-	        fidu.vel_u(a,k,j,i) = pmb->phydro->w(IVX+a,k,j,i);
-=======
   if (fiducial_velocity == "fluid") {
     GCLOOP2(k,j) {
       for(int a = 0; a < NDIM; ++a) {
 	GCLOOP1(i) {
 	  fidu.vel_u(a,k,j,i) = pmb->phydro->w(IVX+a,k,j,i);
->>>>>>> c5ab2378
         }
       }
     }
