//========================================================================================
// Athena++ astrophysical MHD code
// Copyright(C) 2014 James M. Stone <jmstone@princeton.edu> and other code contributors
// Licensed under the 3-clause BSD License, see LICENSE file for details
//========================================================================================
//! \file m1_fluxes.cpp
//  \brief calculate the numerical fluxes and update the r.h.s.

// C++ standard headers
#include <cassert>
#include <cmath>
#include <sstream>

// Athena++ headers
#include "m1.hpp"
#include "../z4c/z4c.hpp"
#include "../z4c/z4c_macro.hpp"
#include "../coordinates/coordinates.hpp"
#include "../mesh/mesh.hpp"
#include "../utils/tensor.hpp"

#define SQ(X) ((X)*(X))
#define TINY (1e-10)

// 1D index on scratch space with directional index i
#define GFINDEX1D(i, ig, iv)				\
  ((iv) + (ig)*nvars + (i)*(nvars * ngroups*nspecies))

#define PINDEX1D(ig, iv) \
    ((iv) + (ig)*nvars)

using namespace utils;

namespace {
  Real minmod2(Real rl, Real rp, Real th) {
    return std::min(1.0, std::min(th*rl, th*rp));
  } 
}

#define test_thc_mode (0) //TO DEBUG ONLY (compile with 2 ghosts)

//----------------------------------------------------------------------------------------
// \fn void M1::AddFluxDivergence()
// \brief Add the flux divergence to the RHS (see analogous Hydro method)

void M1::AddFluxDivergence(AthenaArray<Real> & u_rhs) {
  M1_DEBUG_PR("in: AddFluxDivergence");
  
  MeshBlock *pmb = pmy_block;
  AthenaArray<Real> &x1flux = storage.flux[X1DIR];
  AthenaArray<Real> &x2flux = storage.flux[X2DIR];
  AthenaArray<Real> &x3flux = storage.flux[X3DIR];
  int is = pmb->is; int js = pmb->js; int ks = pmb->ks;
  int ie = pmb->ie; int je = pmb->je; int ke = pmb->ke;
  AthenaArray<Real> &x1area = x1face_area_, &x2area = x2face_area_,
    &x2area_p1 = x2face_area_p1_, &x3area = x3face_area_,
    &x3area_p1 = x3face_area_p1_, &vol = cell_volume_, &dflx = dflx_;

#if (test_thc_mode)
  for (int iv=0; iv<N_Lab; ++iv) {
    for (int ig=0; ig<ngroups*nspecies; ++ig) {
      for (int k=ks; k<=ke; ++k) {
        for (int j=js; j<=je; ++j) {
          for (int i=is; i<=ie; ++i) {
<<<<<<< HEAD
            char sbuf[128]; //sprintf(sbuf," rad: a = %d b = %d  P_dd= %e", a,b, rad.P_dd(a,b,ig,k,j,i));M1_DEBUG_PR(sbuf); 
      	    sprintf(sbuf,"iv = %d k = %d j = %d i = %d flux = %e", iv,k,j,i, x1flux(iv,ig,k,j,i));
            M1_DEBUG_PR(sbuf);
            u_rhs(iv,ig,k,j,i) = x1flux(iv,ig,k,j,i);
          }
        }
=======
            u_rhs(iv,ig,k,j,i) = x1flux(iv,ig,k,j,i)
	      + x2flux(iv,ig,k,j,i)
	      + x3flux(iv,ig,k,j,i);
	    
	    //char sbuf[128]; sprintf(sbuf," k=%d j=%d i=%d   iv=%d  ig=%d   rhs = %e", k,j,i, iv, ig, u_rhs(iv,ig,k,j,i)); M1_DEBUG_PR(sbuf);
	    
	  }
	}
>>>>>>> 4ba92c98
      }
    }
  }
  return;
#endif
  
  for (int k=ks; k<=ke; ++k) {
    for (int j=js; j<=je; ++j) {

      // calculate x1-flux divergence
      pmb->pcoord->Face1Area(k, j, is, ie+1, x1area); 
      for (int iv=0; iv<N_Lab; ++iv) {
        for (int ig=0; ig<ngroups*nspecies; ++ig) {
#pragma omp simd
          for (int i=is; i<=ie; ++i) {
            dflx(iv,ig,i) = (x1area(i+1)*x1flux(iv,ig,k,j,i+1) - x1area(i)*x1flux(iv,ig,k,j,i));

	    //pmb->pcoord->CellVolume(k, j, is, ie, vol);//DEBUG only for printting below
	    //char sbuf[128]; sprintf(sbuf,"div: k=%d j=%d i=%d   iv=%d  ig=%d   flux = %e  area=%e dflx=%e  RHS=%e", k,j,i, iv, ig, x1flux(iv,ig,k,j,i), x1area(i), dflx(iv,ig,i), -dflx(iv,ig,i)/vol(i)); M1_DEBUG_PR(sbuf); 
	    
	  }
        }
      }
      
      // calculate x2-flux divergence
      if (pmb->block_size.nx2 > 1) {
        pmb->pcoord->Face2Area(k, j  , is, ie, x2area   );
        pmb->pcoord->Face2Area(k, j+1, is, ie, x2area_p1);
        for (int iv=0; iv<N_Lab; ++iv) {
          for (int ig=0; ig<ngroups*nspecies; ++ig) {
#pragma omp simd
            for (int i=is; i<=ie; ++i) {
	      dflx(iv,ig,i) += (x2area_p1(i)*x2flux(iv,ig,k,j+1,i) - x2area(i)*x2flux(iv,ig,k,j,i));
	      //char sbuf[128]; sprintf(sbuf,"div2: k=%d j=%d i=%d   iv=%d  ig=%d   dflx=%e", k,j,i, iv, ig, dflx(iv,ig,i)); M1_DEBUG_PR(sbuf); 
	      
            }
          }
        }
      }
      
      // calculate x3-flux divergence
      if (pmb->block_size.nx3 > 1) {
        pmb->pcoord->Face3Area(k  , j, is, ie, x3area   );
        pmb->pcoord->Face3Area(k+1, j, is, ie, x3area_p1);
        for (int iv=0; iv<N_Lab; ++iv) {
          for (int ig=0; ig<ngroups*nspecies; ++ig) {
#pragma omp simd
            for (int i=is; i<=ie; ++i) {
              dflx(iv,ig,i) += (x3area_p1(i)*x3flux(iv,ig,k+1,j,i) - x3area(i)*x3flux(iv,ig,k,j,i));
	      //char sbuf[128]; sprintf(sbuf,"div3: k=%d j=%d i=%d   iv=%d  ig=%d   dflx=%e", k,j,i, iv, ig, dflx(iv,ig,i)); M1_DEBUG_PR(sbuf);

            }
          }
        }
      }
      
      // update conserved variables
      pmb->pcoord->CellVolume(k, j, is, ie, vol);
      for (int iv=0; iv<N_Lab; ++iv) {
        for (int ig=0; ig<ngroups*nspecies; ++ig) {
#pragma omp simd
          for (int i=is; i<=ie; ++i) {	    
            u_rhs(iv,ig,k,j,i) -= dflx(iv,ig,i)/vol(i); 

	    //char sbuf[128]; sprintf(sbuf," k=%d j=%d i=%d   iv=%d  ig=%d   rhs = %e (dflx=%e  vol=%e)", k,j,i, iv, ig, u_rhs(iv,ig,k,j,i), dflx(iv,ig,i), vol(i)); M1_DEBUG_PR(sbuf); 
	    
	  }
        }
      }
      
    }
  }
  return;
}

//----------------------------------------------------------------------------------------
// \!fn void M1::CalcFluxes(AthenaArray<Real> & u)
// \brief Compute the numerical fluxes using a simple 2nd order flux-limited method
//        with high-Peclet limit fix. Cf. Hydro::CalculateFluxes(...)

void M1::CalcFluxes(AthenaArray<Real> & u)
{
  M1_DEBUG_PR("in: CalcFluxes");
  
  MeshBlock * pmb = pmy_block;
  int const is = pmb->is; int const js = pmb->js; int const ks = pmb->ks;
  int const ie = pmb->ie; int const je = pmb->je; int const ke = pmb->ke;
  
  Lab_vars vec;
  SetLabVarsAliases(u, vec);  
  
  // Grid data
  Real const delta[3] = {
    pmb->pcoord->dx1v(0),
    pmb->pcoord->dx2v(0),
    pmb->pcoord->dx3v(0),
  };
  int const ncells[3] = {
    pmb->ncells1,
    pmb->ncells2,
    pmb->ncells3,
  };
  
  // Pointwise 4D tensors used in the loops (MDIM)
  TensorPointwise<Real, Symmetries::SYM2, MDIM, 2> g_dd;
  TensorPointwise<Real, Symmetries::NONE, MDIM, 1> beta_u;
  TensorPointwise<Real, Symmetries::NONE, MDIM, 0> alpha;  
  TensorPointwise<Real, Symmetries::SYM2, MDIM, 2> g_uu;    

  TensorPointwise<Real, Symmetries::NONE, MDIM, 1> u_u;
  TensorPointwise<Real, Symmetries::NONE, MDIM, 1> v_u;
  TensorPointwise<Real, Symmetries::NONE, MDIM, 1> H_d;
  TensorPointwise<Real, Symmetries::NONE, MDIM, 1> H_u;
  TensorPointwise<Real, Symmetries::NONE, MDIM, 1> F_d;
  TensorPointwise<Real, Symmetries::NONE, MDIM, 1> F_u;
  TensorPointwise<Real, Symmetries::SYM2, MDIM, 2> P_dd;
  TensorPointwise<Real, Symmetries::NONE, MDIM, 2> P_ud;
  TensorPointwise<Real, Symmetries::NONE, MDIM, 1> fnu_u;

  TensorPointwise<Real, Symmetries::SYM2, NDIM, 2> gamma_uu; // (NDIM)
  
  g_dd.NewTensorPointwise();
  beta_u.NewTensorPointwise();
  alpha.NewTensorPointwise();
  g_uu.NewTensorPointwise();

  u_u.NewTensorPointwise();
  v_u.NewTensorPointwise();
  H_d.NewTensorPointwise();
  H_u.NewTensorPointwise();
  F_d.NewTensorPointwise();
  F_u.NewTensorPointwise();
  P_dd.NewTensorPointwise();
  P_ud.NewTensorPointwise();
  fnu_u.NewTensorPointwise();

  gamma_uu.NewTensorPointwise(); // NDIM !

  // For scratch errors
  int const nvars = (nspecies > 1 ? N_Lab : N_Lab-1);
  int mapiv [] = {
    I_Lab_Fx, I_Lab_Fy, I_Lab_Fz,
    I_Lab_E,
    I_Lab_N,
  };
  
  //--------------------------------------------------------------------------------------
  for (int dir = 0; dir < NDIM; ++dir) {

    if (dir==1 && !pmb->pmy_mesh->f2) continue;
    if (dir==2 && !pmb->pmy_mesh->f3) continue;

    AthenaArray<Real> &xdirflux = storage.flux[dir];
    
    int index[3];
    int pts[3];
    int beg[3];
    int end[3];
    int shift[3];

    Real flux_num[N_Lab];
    
    // We have to leave as the most internal loop the one on the
    // direction. For this reason we will remap the usual indices
    // i,j,k into different points of index[:].
    int ii, ij, ik;
    switch(dir) {
    case 0:
      ii = 2;
      ij = 1;
      ik = 0;
      
      pts[0] = ncells[2];
      pts[1] = ncells[1];
      pts[2] = ncells[0];

      beg[0] = ks;   
      beg[1] = js;
      beg[2] = is-1; 
      
      end[0] = ke+1; 
      end[1] = je+1;
      end[2] = ie+1;

      shift[0] = 1;
      shift[1] = 0;
      shift[2] = 0;
      
      break;
    case 1:
      ii = 1;
      ij = 2;
      ik = 0;
      
      pts[0] = ncells[2];
      pts[1] = ncells[0];
      pts[2] = ncells[1];

      beg[0] = ks;   
      beg[1] = is;
      beg[2] = js-1;

      end[0] = ke+1; 
      end[1] = ie+1;
      end[2] = je+1;

      shift[0] = 0;
      shift[1] = 1;
      shift[2] = 0;
      
      break;
    case 2:
      ii = 1;
      ij = 0;
      ik = 2;
      
      pts[0] = ncells[1];
      pts[1] = ncells[0];
      pts[2] = ncells[2];

      beg[0] = js;   
      beg[1] = is;
      beg[2] = ks-1;

      end[0] = je+1; 
      end[1] = ie+1;
      end[2] = ke+1;

      shift[0] = 0;
      shift[1] = 0;
      shift[2] = 1;
      
      break;
    }

#if (test_thc_mode)
    beg[0] = M1_NGHOST;
    beg[1] = M1_NGHOST;
    beg[2] = M1_NGHOST-1;

    end[0] = pts[0] - M1_NGHOST;
    end[1] = pts[1] - M1_NGHOST;
    end[2] = pts[2] - M1_NGHOST;
#endif
    
    // Indices aliases
    int & i = index[ii];
    int & j = index[ij];
    int & k = index[ik];
    
    // Actual indices
    int __i, __j, __k;
    
    // Scratch space
    // size = nvars * ngroups * nspecies * ncells
    Real * cons;
    Real * flux;
    Real * cmax = nullptr;
    
#if (test_thc_mode)
    Real * flux_jm = NULL;
    Real * flux_jp = NULL;
    Real * d_ptr   = NULL;
#endif

    xdirflux.ZeroClear();
    
    try {
      cons = new Real[ nvars * ngroups*nspecies * ncells[dir] ];
      flux = new Real[ nvars * ngroups*nspecies * ncells[dir] ];
      cmax = new Real[ nvars * ngroups*nspecies * ncells[dir] ];
      
#if (test_thc_mode)
      flux_jm = new Real[nvars*ngroups*nspecies];
      flux_jp = new Real[nvars*ngroups*nspecies];
#endif
      
    } catch (std::bad_alloc &e) {
      std::stringstream msg;
      msg << "Out of memory!" << std::endl;
      ATHENA_ERROR(msg);
    }
    
    
    for (__i = beg[0]; __i < end[0]; ++__i) {
      for (__j = beg[1]; __j < end[1]; ++__j) {
	
	
	// ----------------------------------------------
	// 1st pass compute the fluxes
	for (__k = 0; __k < pts[2]; ++__k) {
	  index[0] = __i;
	  index[1] = __j;
	  index[2] = __k;
	  
	  //char sbuf[128]; sprintf(sbuf,"k = %d j = %d i = %d", k,j,i); M1_DEBUG_PR(sbuf);
	  
	  // From ADM 3-metric VC (AthenaArray/Tensor) to 
	  // ADM 4-metric on CC at ijk (TensorPointwise) 
	  Get4Metric_VC2CCinterp(pmb, k,j,i,				      
				 pmb->pz4c->storage.u, pmb->pz4c->storage.adm,  
				 g_dd, beta_u, alpha);			      
	  Get4Metric_Inv_Inv3(g_dd, beta_u, alpha, g_uu, gamma_uu);	      
	  uvel(alpha(), beta_u(1), beta_u(2), beta_u(3), fidu.Wlorentz(k,j,i),  
	       fidu.vel_u(0,k,j,i), fidu.vel_u(1,k,j,i), fidu.vel_u(2,k,j,i),   
	       &u_u(0), &u_u(1), &u_u(2), &u_u(3));				 
	  pack_v_u(fidu.vel_u(0,k,j,i), fidu.vel_u(1,k,j,i), fidu.vel_u(2,k,j,i),  v_u);  

	  // M1_DEBUG_PR("g_uu");
	  // for (int a = 0; a < MDIM; ++a)
	  //     for (int b = 0; b < MDIM; ++b)
	  // M1_DEBUG_PR(g_uu(a,b));
	  
	  for (int ig = 0; ig < ngroups*nspecies; ++ig) {			 
	    
	    pack_F_d(beta_u(1), beta_u(2), beta_u(3),			 
		     vec.F_d(0,ig,k,j,i),					 
		     vec.F_d(1,ig,k,j,i),					 
		     vec.F_d(2,ig,k,j,i),					 
		     F_d);
	    
	    // M1_DEBUG_PR("F_d");
	    // for (int a = 0; a < 3; ++a)
	    //   M1_DEBUG_PR(vec.F_d(a,ig,k,j,i));
	    // M1_DEBUG_PR("packed F_d");
	    // for (int a = 0; a < MDIM; ++a)
	    //   M1_DEBUG_PR(F_d(a));
	    
	    pack_H_d(rad.Ht(ig,k,j,i),					 
		     rad.H(0,ig,k,j,i), rad.H(1,ig,k,j,i), rad.H(2,ig,k,j,i),  
		     H_d);
	    
	    for (int a = 0; a < NDIM; ++a) {
	      for (int b = a; b < NDIM; ++b) {
		assert(isfinite(rad.P_dd(a,b,ig,k,j,i)));
		
		//sprintf(sbuf," in Flux: a = %d b = %d ig = %d P_dd= %e", a,b,ig, rad.P_dd(a,b,ig,k,j,i));M1_DEBUG_PR(sbuf);
		
	      }
	    }				 
	    pack_P_dd(beta_u(1), beta_u(2), beta_u(3),			 
		      rad.P_dd(0,0,ig,k,j,i), rad.P_dd(0,1,ig,k,j,i), rad.P_dd(1,1,ig,k,j,i),  
		      rad.P_dd(1,1,ig,k,j,i), rad.P_dd(1,2,ig,k,j,i), rad.P_dd(2,2,ig,k,j,i),  
		      P_dd);						 
	    
	    // M1_DEBUG_PR("P_dd");
 	    // for (int a = 0; a < MDIM; ++a)
	    //   for (int b = 0; b < MDIM; ++b)
	    // 	M1_DEBUG_PR(P_dd(a,b));
	    // M1_DEBUG_PR("rad.P_dd");
 	    // for (int a = 0; a < 3; ++a)
	    //   for (int b = 0; b < 3; ++b)
	    // 	M1_DEBUG_PR(rad.P_dd(a,b,ig,k,j,i));
	    // M1_DEBUG_PR("rad.J");
	    // M1_DEBUG_PR(rad.J(ig,k,j,i));

	    tensor::contract(g_uu, H_d, H_u);				 
	    tensor::contract(g_uu, F_d, F_u);				 
	    tensor::contract(g_uu, P_dd, P_ud);				 
	    assemble_fnu(u_u, rad.J(ig,k,j,i), H_u, fnu_u);		 
	    Real const Gamma = compute_Gamma(fidu.Wlorentz(k,j,i), v_u,	 
					     rad.J(ig,k,j,i), vec.E(ig,k,j,i), F_d,  
					     rad_E_floor, rad_eps);	 
	    
	    Real nnu;							 
	    (void)nnu;							 
	    if (nspecies > 1)						 
	      nnu = vec.N(ig,k,j,i)/Gamma;				 
	    
	    // Scratch buffers 
	    cons[GFINDEX1D(__k, ig, 0)] = vec.F_d(0,ig,k,j,i);		 
	    cons[GFINDEX1D(__k, ig, 1)] = vec.F_d(1,ig,k,j,i);		 
	    cons[GFINDEX1D(__k, ig, 2)] = vec.F_d(2,ig,k,j,i);		 
	    cons[GFINDEX1D(__k, ig, 3)] = vec.E(ig,k,j,i);			 
	    if (nspecies > 1)						 
	      cons[GFINDEX1D(__k, ig, 4)] = vec.N(ig,k,j,i);		 

	    for (int iv = 0; iv < nvars; ++iv)
	      assert(isfinite(cons[GFINDEX1D(__k, ig, iv)]));			 

	    // M1_DEBUG_PR("alpha");
	    // M1_DEBUG_PR(alpha());
	    // M1_DEBUG_PR("beta_u");
	    // for (int a = 0; a < MDIM; ++a)
	    //   M1_DEBUG_PR(beta_u(a));
	    // M1_DEBUG_PR("F_u");
	    // for (int a = 0; a < MDIM; ++a)
	    //   M1_DEBUG_PR(F_u(a));
	    // M1_DEBUG_PR("     P_dd    P_ud");
 	    // for (int a = 0; a < MDIM; ++a)
	    //   for (int b = 0; b < MDIM; ++b) {
	    // 	char sbuf[128]; sprintf(sbuf,"%d %d  %e  %e",a,b,P_dd(a,b),P_ud(a,b)); M1_DEBUG_PR(sbuf);
	    //   }
	    
	    flux[GFINDEX1D(__k, ig, 0)] =					 
	      calc_F_flux(alpha(), beta_u, F_d, P_ud, dir+1, 1);		 
	    flux[GFINDEX1D(__k, ig, 1)] =					 
	      calc_F_flux(alpha(), beta_u, F_d, P_ud, dir+1, 2);		 
	    flux[GFINDEX1D(__k, ig, 2)] =
	      calc_F_flux(alpha(), beta_u, F_d, P_ud, dir+1, 3);		 
	    flux[GFINDEX1D(__k, ig, 3)] =
	      calc_E_flux(alpha(), beta_u, vec.E(ig,k,j,i), F_u, dir+1);	 
	    if (nspecies > 1)						 
	      flux[GFINDEX1D(__k, ig, 4)] = alpha() * nnu * fnu_u(dir+1);		 

	    for (int iv = 0; iv < nvars; ++iv)
	      assert(isfinite(flux[GFINDEX1D(__k, ig, iv)]));			 

	    // for (int iv = 0; iv < nvars; ++iv) {
	    //   char sbuf[128]; sprintf(sbuf,"(%d,%d,%d) h=%g iv = %d var = %d flux = %e",k,j,i,delta[dir],iv,mapiv[iv], flux[GFINDEX1D(__k, ig, iv)]); M1_DEBUG_PR(sbuf);
	    // }
	    
	    // Eigenvalues in the optically thin limit
	    //
	    // Using the optically thin eigenvalues seems to cause
	    // problems in some situations, possibly because the
	    // optically thin closure is acausal in certain
	    // conditions, so this is commented for now.
#if (M1_USE_EIGENVALUES_THIN)
	    Real const F2 = tensor::dot(F_u, F_d);
	    Real const F = std::sqrt(F2);
	    Real const fx = F_u(dir+1)*(F > 0 ? 1/F : 0);
	    Real const ffx = F_u(dir+1)*(F2 > 0 ? 1/F2 : 0);
	    Real const lam[3] = {
	      alpha()*fx - beta_u(dir+1),
	      - alpha()*fx - beta_u(dir+1),
	      alpha()*vec.E(ig,k,j,i)*ffx - beta_u(dir+1),
	    };
	    Real const cM1 = std::max(std::abs(lam[0]),
				      std::max(std::abs(lam[1]), std::abs(lam[2])));
	    //TODO optically thick characteristic speeds and combination
#endif
	    // Speed of light -- note that gamma_uu has NDIM=3 but beta has MDIM
	    Real const clam[2] = {
	      alpha()*std::sqrt(gamma_uu(dir,dir)) - beta_u(dir+1),
	      - alpha()*std::sqrt(gamma_uu(dir,dir)) - beta_u(dir+1),
	    };
	    Real const clight = std::max(std::abs(clam[0]), std::abs(clam[1]));
	    
	    //M1_DEBUG_PR("clight=");M1_DEBUG_PR(clight);
	    
	    // In some cases the eigenvalues in the thin limit
	    // overestimate the actual characteristic speed and can
	    // become larger than c
	    cmax[GFINDEX1D(__k, ig, 0)] = clight;
	    // = std::min(clight, cM1);
	    
	  }  // ig loop 
	} // __k loop
	
#if (test_thc_mode)
	// Cleanup the flux buffer
	memset(flux_jm, 0, nvars*ngroups*nspecies*sizeof(Real));
	memset(flux_jp, 0, nvars*ngroups*nspecies*sizeof(Real));
#endif
	
	// ----------------------------------------------
	// 2nd pass store the num fluxes
	for (__k = beg[2]; __k < end[2]; ++__k) {
	  index[0] = __i;
	  index[1] = __j;
	  index[2] = __k;
          
	  for (int ig = 0; ig < ngroups*nspecies; ++ig) {		
	    
	    Real avg_abs_1 = 0.5*(rmat.abs_1(ig,k,j,i)
				  + rmat.abs_1(ig,k+shift[2],j+shift[1],i+shift[0]));
	    Real avg_scat_1 = 0.5*(rmat.scat_1(ig,k,j,i)
				   + rmat.scat_1(ig,k+shift[2],j+shift[1],i+shift[0]));
	    
	    // Remove dissipation at high Peclet numbers 
	    Real kapa = avg_abs_1 + avg_scat_1; 
	    Real A = 1.0;
	    if (kapa*delta[dir] > 1.0) {
	      A = std::min(1.0, 1.0/(delta[dir]*kapa));
	      A = std::max(A, mindiss);
	    }
	  
	    for (int iv = 0; iv < nvars; ++iv) { 
	      Real const ujm = cons[GFINDEX1D(__k-1, ig, iv)]; 
	      Real const uj = cons[GFINDEX1D(__k, ig, iv)]; 
	      Real const ujp = cons[GFINDEX1D(__k+1, ig, iv)]; 
	      Real const ujpp = cons[GFINDEX1D(__k+2, ig, iv)]; 
	      
	      Real const fj = flux[GFINDEX1D(__k, ig, iv)]; 
	      Real const fjp = flux[GFINDEX1D(__k+1, ig, iv)]; 
	      
	      Real const cc = cmax[GFINDEX1D(__k, ig, 0)]; 
	      Real const ccp = cmax[GFINDEX1D(__k+1, ig, 0)]; 
	      Real const cmx = std::max(cc, ccp); 
	      
	      Real const dup = ujpp - ujp; 
	      Real const duc = ujp - uj; 
	      Real const dum = uj - ujm;
	      
	      bool sawtooth = false; 
	      Real phi = 0; 
	      if (dup*duc > 0 && dum*duc > 0) { 
	      phi = minmod2(dum/duc, dup/duc, minmod_theta); 
	      } else if (dup*duc < 0 && dum*duc < 0) { 
		sawtooth = true; 
	      } 
	      assert(isfinite(phi)); 
	      
	      Real const flux_low =
		0.5*(fj + fjp - cmx*(ujp - uj));
	      Real const flux_high = 0.5*(fj + fjp);
	      
	      flux_num[iv] = flux_high
		- (sawtooth ? 1.0 : A)*(1.0 - phi)*(flux_high - flux_low); 
	      
	      if (M1_FLUXX_SET_ZERO && dir==0) flux_num[iv] = 0.0;
	      if (M1_FLUXY_SET_ZERO && dir==1) flux_num[iv] = 0.0;
	      if (M1_FLUXZ_SET_ZERO && dir==2) flux_num[iv] = 0.0;
	      
	      //M1_DEBUG_PR(flux_num[iv]);
	      //char sbuf[128]; sprintf(sbuf,"(%d,%d,%d) h=%g iv = %d  var = %d ig = %d  fluxnum = %e",k,j,i,delta[dir],iv,mapiv[iv],ig, flux_num[iv]); M1_DEBUG_PR(sbuf);
	      
#if (test_thc_mode)
	      
	      flux_jp[PINDEX1D(ig, iv)] = flux_num[iv];
	      
	      xdirflux(mapiv[iv],
		       ig, k,j,i) += 1.0/delta[dir]*(
						     flux_jm[PINDEX1D(ig, iv)] -
						     flux_jp[PINDEX1D(ig, iv)])*
		static_cast<Real>(
				  i >= M1_NGHOST
				  && i <  ncells[0] - M1_NGHOST
				  && j >= M1_NGHOST
				  && j <  ncells[1] - M1_NGHOST
				  && k >= M1_NGHOST
				  && k <  ncells[2] - M1_NGHOST);
	      
#else

	      xdirflux(mapiv[iv], ig, k+shift[2],j+shift[1],i+shift[0]) = flux_num[iv];
	      
#endif
	      
	      //char sbuf[128]; sprintf(sbuf,"(%d,%d,%d) h=%g iv = %d  var = %d ig = %d  fluxnum = %e",k,j,i,delta[dir],iv,mapiv[iv],ig, xdirflux(mapiv[iv],ig, k,j,i)); M1_DEBUG_PR(sbuf);
	      
	    
	    } // iv loop 
	    
	    
	  } // ig loop
	  
#if (test_thc_mode)
	  // Rotate flux pointer
	  d_ptr = flux_jm;
	  flux_jm = flux_jp;
	  flux_jp = d_ptr;
#endif
	  
	}// __k loop
	
      } // __j loop
    } // __i loop
    
    delete[] cons;
    delete[] flux;
    delete[] cmax;
    
  } // dir loop
  
  //--------------------------------------------------------------------------------------
  
  g_dd.DeleteTensorPointwise();
  beta_u.DeleteTensorPointwise();
  alpha.DeleteTensorPointwise();
  g_uu.DeleteTensorPointwise();
  
  u_u.DeleteTensorPointwise();
  v_u.DeleteTensorPointwise();
  H_d.DeleteTensorPointwise();
  H_u.DeleteTensorPointwise();
  F_d.DeleteTensorPointwise();
  F_u.DeleteTensorPointwise();
  P_dd.DeleteTensorPointwise();
  P_ud.DeleteTensorPointwise();
  fnu_u.DeleteTensorPointwise();

  gamma_uu.DeleteTensorPointwise();

}
<|MERGE_RESOLUTION|>--- conflicted
+++ resolved
@@ -62,23 +62,11 @@
       for (int k=ks; k<=ke; ++k) {
         for (int j=js; j<=je; ++j) {
           for (int i=is; i<=ie; ++i) {
-<<<<<<< HEAD
-            char sbuf[128]; //sprintf(sbuf," rad: a = %d b = %d  P_dd= %e", a,b, rad.P_dd(a,b,ig,k,j,i));M1_DEBUG_PR(sbuf); 
-      	    sprintf(sbuf,"iv = %d k = %d j = %d i = %d flux = %e", iv,k,j,i, x1flux(iv,ig,k,j,i));
-            M1_DEBUG_PR(sbuf);
-            u_rhs(iv,ig,k,j,i) = x1flux(iv,ig,k,j,i);
-          }
-        }
-=======
             u_rhs(iv,ig,k,j,i) = x1flux(iv,ig,k,j,i)
-	      + x2flux(iv,ig,k,j,i)
-	      + x3flux(iv,ig,k,j,i);
-	    
-	    //char sbuf[128]; sprintf(sbuf," k=%d j=%d i=%d   iv=%d  ig=%d   rhs = %e", k,j,i, iv, ig, u_rhs(iv,ig,k,j,i)); M1_DEBUG_PR(sbuf);
-	    
-	  }
-	}
->>>>>>> 4ba92c98
+	          + x2flux(iv,ig,k,j,i)
+	          + x3flux(iv,ig,k,j,i);
+	        }
+	      }
       }
     }
   }
