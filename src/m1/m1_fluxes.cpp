//========================================================================================
// Athena++ astrophysical MHD code
// Copyright(C) 2014 James M. Stone <jmstone@princeton.edu> and other code contributors
// Licensed under the 3-clause BSD License, see LICENSE file for details
//========================================================================================
//! \file m1_fluxes.cpp
//  \brief calculate the numerical fluxes and update the r.h.s.

// C++ standard headers
#include <cassert>
#include <cmath>
#include <sstream>

// Athena++ headers
#include "m1.hpp"
#include "../z4c/z4c.hpp"
#include "../z4c/z4c_macro.hpp"
#include "../coordinates/coordinates.hpp"
#include "../mesh/mesh.hpp"
#include "../utils/tensor.hpp"

#define SQ(X) ((X)*(X))
#define TINY (1e-10)

// 1D index on scratch space with directional index i
#define GFINDEX1D(i, ig, iv)				\
  ((iv) + (ig)*nvars + (i)*(nvars * ngroups*nspecies))

#define PINDEX1D(ig, iv) \
    ((iv) + (ig)*nvars)

using namespace utils;

namespace {
  Real minmod2(Real rl, Real rp, Real th) {
    return std::min(1.0, std::min(th*rl, th*rp));
  } 
}

#define M1_FLUXX_SET_ZERO (0)
#define M1_FLUXY_SET_ZERO (1)
#define M1_FLUXZ_SET_ZERO (1)

#define test_thc_mode (0) // compile with 2 ghosts.

//----------------------------------------------------------------------------------------
// \fn void M1::AddFluxDivergence()
// \brief Add the flux divergence to the RHS (see analogous Hydro method)

void M1::AddFluxDivergence(AthenaArray<Real> & u_rhs) {
  //M1_DEBUG_PR("in: AddFluxDivergence");
  
  MeshBlock *pmb = pmy_block;
  AthenaArray<Real> &x1flux = storage.flux[X1DIR];
  AthenaArray<Real> &x2flux = storage.flux[X2DIR];
  AthenaArray<Real> &x3flux = storage.flux[X3DIR];
  int is = pmb->is; int js = pmb->js; int ks = pmb->ks;
  int ie = pmb->ie; int je = pmb->je; int ke = pmb->ke;
  AthenaArray<Real> &x1area = x1face_area_, &x2area = x2face_area_,
    &x2area_p1 = x2face_area_p1_, &x3area = x3face_area_,
    &x3area_p1 = x3face_area_p1_, &vol = cell_volume_, &dflx = dflx_;

#if (test_thc_mode)
  for (int k=ks; k<=ke; ++k) {
    for (int j=js; j<=je; ++j) {
      for (int iv=0; iv<N_Lab; ++iv) {
        for (int ig=0; ig<ngroups*nspecies; ++ig) {
          for (int i=is; i<=ie; ++i) {
            u_rhs(iv,ig,k,j,i) += x1flux(iv,ig,k,j,i);
	  }
	}
      }
    }
  }
  return;
#endif
  
  for (int k=ks; k<=ke; ++k) {
    for (int j=js; j<=je; ++j) {
      
      // calculate x1-flux divergence
      pmb->pcoord->Face1Area(k, j, is, ie+1, x1area); //SB(FIXME) for GR, this will work in master_cx_matter, but not in matter_* branches!
      for (int iv=0; iv<N_Lab; ++iv) {
        for (int ig=0; ig<ngroups*nspecies; ++ig) {
#pragma omp simd
          for (int i=is; i<=ie; ++i) {
            //dflx(iv,ig,i) = (x1area(i+1)*x1flux(iv,ig,k,j,i+1) - x1area(i)*x1flux(iv,ig,k,j,i));
	    dflx(iv,ig,i) = (x1flux(iv,ig,k,j,i+1) - x1flux(iv,ig,k,j,i));
	  }
        }
      }
      
      // calculate x2-flux divergence
      if (pmb->block_size.nx2 > 1) {
        pmb->pcoord->Face2Area(k, j  , is, ie, x2area   );
        pmb->pcoord->Face2Area(k, j+1, is, ie, x2area_p1);
        for (int iv=0; iv<N_Lab; ++iv) {
          for (int ig=0; ig<ngroups*nspecies; ++ig) {
#pragma omp simd
            for (int i=is; i<=ie; ++i) {
	      dflx(iv,ig,i) += (x2area_p1(i)*x2flux(iv,ig,k,j+1,i) - x2area(i)*x2flux(iv,ig,k,j,i));
            }
          }
        }
      }
      
      // calculate x3-flux divergence
      if (pmb->block_size.nx3 > 1) {
        pmb->pcoord->Face3Area(k  , j, is, ie, x3area   );
        pmb->pcoord->Face3Area(k+1, j, is, ie, x3area_p1);
        for (int iv=0; iv<N_Lab; ++iv) {
          for (int ig=0; ig<ngroups*nspecies; ++ig) {
#pragma omp simd
            for (int i=is; i<=ie; ++i) {
              dflx(iv,ig,i) += (x3area_p1(i)*x3flux(iv,ig,k+1,j,i) - x3area(i)*x3flux(iv,ig,k,j,i));
            }
          }
        }
      }
      
      // update conserved variables
      pmb->pcoord->CellVolume(k, j, is, ie, vol);
      for (int iv=0; iv<N_Lab; ++iv) {
        for (int ig=0; ig<ngroups*nspecies; ++ig) {
#pragma omp simd
          for (int i=is; i<=ie; ++i) {
            u_rhs(iv,ig,k,j,i) -= dflx(iv,ig,i)/vol(i); //TODO CHECK THIS vol(i)
          }
        }
      }
      
    }
  }
  return;
}

//----------------------------------------------------------------------------------------
// \!fn void M1::CalcFluxes(AthenaArray<Real> & u)
// \brief Compute the numerical fluxes using a simple 2nd order flux-limited method
//        with high-Peclet limit fix. Cf. Hydro::CalculateFluxes(...)

void M1::CalcFluxes(AthenaArray<Real> & u)
{
  M1_DEBUG_PR("in: CalcFluxes");
  
  MeshBlock * pmb = pmy_block;
  int const is = pmb->is; int const js = pmb->js; int const ks = pmb->ks;
  int const ie = pmb->ie; int const je = pmb->je; int const ke = pmb->ke;
  
  Lab_vars vec;
  SetLabVarsAliases(u, vec);  
  
  // Grid data
  Real const delta[3] = {
    pmb->pcoord->dx1v(0),
    pmb->pcoord->dx2v(0),
    pmb->pcoord->dx3v(0),
  };
  int const ncells[3] = {
    pmb->ncells1,
    pmb->ncells2,
    pmb->ncells3,
  };
  
  // Pointwise 4D tensors used in the loops (MDIM)
  TensorPointwise<Real, Symmetries::SYM2, MDIM, 2> g_dd;
  TensorPointwise<Real, Symmetries::NONE, MDIM, 1> beta_u;
  TensorPointwise<Real, Symmetries::NONE, MDIM, 0> alpha;  
  TensorPointwise<Real, Symmetries::SYM2, MDIM, 2> g_uu;    

  TensorPointwise<Real, Symmetries::NONE, MDIM, 1> u_u;
  TensorPointwise<Real, Symmetries::NONE, MDIM, 1> v_u;
  TensorPointwise<Real, Symmetries::NONE, MDIM, 1> H_d;
  TensorPointwise<Real, Symmetries::NONE, MDIM, 1> H_u;
  TensorPointwise<Real, Symmetries::NONE, MDIM, 1> F_d;
  TensorPointwise<Real, Symmetries::NONE, MDIM, 1> F_u;
  TensorPointwise<Real, Symmetries::SYM2, MDIM, 2> P_dd;
  TensorPointwise<Real, Symmetries::NONE, MDIM, 2> P_ud;
  TensorPointwise<Real, Symmetries::NONE, MDIM, 1> fnu_u;

  TensorPointwise<Real, Symmetries::SYM2, NDIM, 2> gamma_uu; // (NDIM)
  
  g_dd.NewTensorPointwise();
  beta_u.NewTensorPointwise();
  alpha.NewTensorPointwise();
  g_uu.NewTensorPointwise();

  u_u.NewTensorPointwise();
  v_u.NewTensorPointwise();
  H_d.NewTensorPointwise();
  H_u.NewTensorPointwise();
  F_d.NewTensorPointwise();
  F_u.NewTensorPointwise();
  P_dd.NewTensorPointwise();
  P_ud.NewTensorPointwise();
  fnu_u.NewTensorPointwise();

  gamma_uu.NewTensorPointwise(); // NDIM !

  // For scratch errors
  int const nvars = (nspecies > 1 ? N_Lab : N_Lab-1);
  int mapiv [] = {
    I_Lab_Fx, I_Lab_Fy, I_Lab_Fz,
    I_Lab_E,
    I_Lab_N,
  };
  
  //--------------------------------------------------------------------------------------
  for (int dir = 0; dir < NDIM; ++dir) {

<<<<<<< HEAD
  try {
    cons = new Real[ N_Lab * ngroups*nspecies * ncells[X1DIR] ];
    flux = new Real[ N_Lab * ngroups*nspecies * ncells[X1DIR] ];
    cmax = new Real[ N_Lab * ngroups*nspecies * ncells[X1DIR] ];
  } catch (std::bad_alloc &e) {
    std::stringstream msg;
    msg << "Out of memory!" << std::endl;
    ATHENA_ERROR(msg);
  }
  

  // set the loop limits 
  for (int k=ks; k<=ke; ++k) {
    for (int j=js; j<=je; ++j) {
      // ----------------------------------------------
      // 1st pass compute the fluxes
      for (int i = 0; i < ncells[dir]; ++i) {
				int Id = i; // directional index for scratch buffers
				
				// From ADM 3-metric VC (AthenaArray/Tensor) to 
				// ADM 4-metric on CC at ijk (TensorPointwise) 
				Get4Metric_VC2CCinterp(pmb, k,j,i,				      
									pmb->pz4c->storage.u, pmb->pz4c->storage.adm,  
									g_dd, beta_u, alpha);			      
				Get4Metric_Inv_Inv3(g_dd, beta_u, alpha, g_uu, gamma_uu);	      
				uvel(alpha(), beta_u(1), beta_u(2), beta_u(3), fidu.Wlorentz(k,j,i),  
						fidu.vel_u(0,k,j,i), fidu.vel_u(1,k,j,i), fidu.vel_u(2,k,j,i),   
						&u_u(0), &u_u(1), &u_u(2), &u_u(3));				 
				pack_v_u(fidu.vel_u(0,k,j,i), fidu.vel_u(1,k,j,i), fidu.vel_u(2,k,j,i),  v_u);  
				
				for (int ig = 0; ig < ngroups*nspecies; ++ig) {			 

					pack_F_d(beta_u(1), beta_u(2), beta_u(3),			 
						vec.F_d(0,ig,k,j,i),					 
						vec.F_d(1,ig,k,j,i),					 
						vec.F_d(2,ig,k,j,i),					 
						F_d);
					pack_H_d(rad.Ht(ig,k,j,i),					 
						rad.H(0,ig,k,j,i), rad.H(1,ig,k,j,i), rad.H(2,ig,k,j,i),  
						H_d);						 
					pack_P_dd(beta_u(1), beta_u(2), beta_u(3),			 
							rad.P_dd(0,0,ig,k,j,i), rad.P_dd(0,1,ig,k,j,i), rad.P_dd(1,1,ig,k,j,i),  
							rad.P_dd(1,1,ig,k,j,i), rad.P_dd(1,2,ig,k,j,i), rad.P_dd(2,2,ig,k,j,i),  
							P_dd);						 
					tensor::contract(g_uu, H_d, H_u);				 
					tensor::contract(g_uu, F_d, F_u);				 
					tensor::contract(g_uu, P_dd, P_ud);				 
					assemble_fnu(u_u, rad.J(ig,k,j,i), H_u, fnu_u);		 
					Real const Gamma = compute_Gamma(fidu.Wlorentz(k,j,i), v_u,	 
									rad.J(ig,k,j,i), vec.E(ig,k,j,i), F_d,  
									rad_E_floor, rad_eps);	 
					
					Real nnu;							 
					(void)nnu;							 
					if (nspecies > 1)						 
						nnu = vec.N(ig,k,j,i)/Gamma;				 

					// Scratch buffers in direction Id
					cons[GFINDEX1D(Id, ig, 0)] = vec.F_d(0,ig,k,j,i);		 
					cons[GFINDEX1D(Id, ig, 1)] = vec.F_d(1,ig,k,j,i);		 
					cons[GFINDEX1D(Id, ig, 2)] = vec.F_d(2,ig,k,j,i);		 
					cons[GFINDEX1D(Id, ig, 3)] = vec.E(ig,k,j,i);			 
					if (nspecies > 1)						 
						cons[GFINDEX1D(Id, ig, 4)] = vec.N(ig,k,j,i);		 
					
					assert(isfinite(cons[GFINDEX1D(Id, ig, 0)]));			 
					assert(isfinite(cons[GFINDEX1D(Id, ig, 1)]));			 
					assert(isfinite(cons[GFINDEX1D(Id, ig, 2)]));			 
					assert(isfinite(cons[GFINDEX1D(Id, ig, 3)]));			 
					if (nspecies > 1)						 
						assert(isfinite(cons[GFINDEX1D(Id, ig, 4)]));		 
					
					flux[GFINDEX1D(Id, ig, 0)] =					 
						calc_F_flux(alpha(), beta_u, F_d, P_ud, dir, 1);		 
					flux[GFINDEX1D(Id, ig, 1)] =					 
						calc_F_flux(alpha(), beta_u, F_d, P_ud, dir, 2);		 
					flux[GFINDEX1D(Id, ig, 2)] =					 
						calc_F_flux(alpha(), beta_u, F_d, P_ud, dir, 3);		 
					flux[GFINDEX1D(Id, ig, 3)] =					 
						calc_E_flux(alpha(), beta_u, vec.E(ig,k,j,i), F_u, dir);	 
					if (nspecies > 1)						 
						flux[GFINDEX1D(Id, ig, 4)] =					 
							alpha() * nnu * fnu_u(dir);				 
				
					assert(isfinite(flux[GFINDEX1D(Id, ig, 0)]));			 
					assert(isfinite(flux[GFINDEX1D(Id, ig, 1)]));			 
					assert(isfinite(flux[GFINDEX1D(Id, ig, 2)]));			 
					assert(isfinite(flux[GFINDEX1D(Id, ig, 3)]));			 
					if (nspecies > 1)						 
						assert(isfinite(flux[GFINDEX1D(Id, ig, 4)]));		 
	  
	  // Eigenvalues in the optically thin limit
	  //
	  // Using the optically thin eigenvalues seems to cause
	  // problems in some situations, possibly because the
	  // optically thin closure is acausal in certain
	  // conditions, so this is commented for now.
#if (M1_USE_EIGENVALUES_THIN)
	  Real const F2 = tensor::dot(F_u, F_d);
	  Real const F = std::sqrt(F2);
	  Real const fx = F_u(dir)*(F > 0 ? 1/F : 0);
	  Real const ffx = F_u(dir)*(F2 > 0 ? 1/F2 : 0);
	  Real const lam[3] = {
	    alpha()*fx - beta_u(dir),
	    - alpha()*fx - beta_u(dir),
	    alpha()*vec.E(ig,k,j,i)*ffx - beta_u(dir),
	  };
	  Real const cM1 = std::max(std::abs(lam[0]),
				    std::max(std::abs(lam[1]), std::abs(lam[2])));
	  //TODO optically thick characteristic speeds and combination
#endif
	  // Speed of light -- note that gamma_uu has NDIM=3
	  Real const clam[2] = {
	    alpha()*std::sqrt(gamma_uu(dir,dir)) - beta_u(dir),
	    - alpha()*std::sqrt(gamma_uu(dir,dir)) - beta_u(dir),
	  };
	  Real const clight = std::max(std::abs(clam[0]), std::abs(clam[1]));
          
	  // In some cases the eigenvalues in the thin limit
	  // overestimate the actual characteristic speed and can
	  // become larger than c
	  cmax[GFINDEX1D(Id, ig, 0)] = clight;
	  // = std::min(clight, cM1);

	}  // ig loop 
      } // i loop
            
      // ----------------------------------------------
      // 2nd pass store the num fluxes
      for (int i = is-1; i <= ie; ++i) { 
	int Id = i;
	  
	for (int ig = 0; ig < ngroups*nspecies; ++ig) {		
  								
	  Real avg_abs_1 = rmat.abs_1(ig,k,j,i);			
	  Real avg_scat_1 = rmat.scat_1(ig,k,j,i);			
	  avg_abs_1 += rmat.abs_1(ig,k,j,i+1);				
	  avg_scat_1 += rmat.scat_1(ig,k,j,i+1);
	  
	  // Remove dissipation at high Peclet numbers 
	  Real kapa = 0.5*(avg_abs_1 + avg_scat_1); 
	  Real A = 1.0;  
	  if (kapa*delta[dir] > 1.0) {			
	    A = std::max(1.0/(delta[dir]*kapa), mindiss);	
	  }							
	  
	  for (int iv = 0; iv < N_Lab; ++iv) { 
	    Real const ujm = cons[GFINDEX1D(Id-1, ig, iv)]; 
	    Real const uj = cons[GFINDEX1D(Id, ig, iv)]; 
	    Real const ujp = cons[GFINDEX1D(Id+1, ig, iv)]; 
	    Real const ujpp = cons[GFINDEX1D(Id+2, ig, iv)]; 
	    
	    Real const fj = flux[GFINDEX1D(Id, ig, iv)]; 
	    Real const fjp = flux[GFINDEX1D(Id+1, ig, iv)]; 
	    
	    Real const cc = cmax[GFINDEX1D(Id, ig, 0)]; 
	    Real const ccm = cmax[GFINDEX1D(Id+1, ig, 0)]; 
	    Real const cmx = std::max(cc, ccm); 
	    
	    Real const dup = ujpp - ujp; 
	    Real const duc = ujp - uj; 
	    Real const dum = uj - ujm; 
	    
	    bool sawtooth = false; 
	    Real phi = 0; 
	    if (dup*duc > 0 && dum*duc > 0) { 
	      phi = minmod2(dum/duc, dup/duc, 1.0); 
	    } else if (dup*duc < 0 && dum*duc < 0) { 
	      sawtooth = true; 
	    } 
	    assert(isfinite(phi)); 
	    
	    Real const flux_low = 0.5*(fj + fjp - cmx*(ujp - uj));
	    Real const flux_high = 0.5*(fj + fjp);
	    
	    Real flux_num = flux_high - (sawtooth ? 1.0 : A)*(1.0 - phi)*(flux_high - flux_low); 
#if (M1_FLUXX_SET_ZERO)
	    x1flux(iv,ig,k,j,i+1) = 0.0;
#else
	    x1flux(iv,ig,k,j,i+1) = flux_num; // Note THC (Athena++) stores F_{i+1/2} (F_{i-1/2})!
#endif	    
	  } // iv loop 
	} // ig loop
	
      }//i loop
=======
    if (dir==1 && !pmb->pmy_mesh->f2) continue;
    if (dir==2 && !pmb->pmy_mesh->f3) continue;

    AthenaArray<Real> &xdirflux = storage.flux[dir];
    
    int index[3];
    int pts[3];
    int beg[3];
    int end[3];
    int shift[3];

    Real flux_num[N_Lab];
    
    // We have to leave as the most internal loop the one on the
    // direction. For this reason we will remap the usual indices
    // i,j,k into different points of index[:].
    int ii, ij, ik;
    switch(dir) {
    case 0:
      ii = 2;
      ij = 1;
      ik = 0;
      
      pts[0] = ncells[2];
      pts[1] = ncells[1];
      pts[2] = ncells[0];

      beg[0] = ks;   // M1_NGHOST
      beg[1] = js;
      beg[2] = is;
      //beg[2] = is-1;

      end[0] = ke+1; // pts - M1_NGHOST
      end[1] = je+1;
      end[2] = ie+2;
      //end[2] = ie+1;

      shift[0] = 1;
      shift[1] = 0;
      shift[2] = 0;
>>>>>>> c5ab2378
      
      break;
    case 1:
      ii = 1;
      ij = 2;
      ik = 0;
      
      pts[0] = ncells[2];
      pts[1] = ncells[0];
      pts[2] = ncells[1];

      beg[0] = ks;   
      beg[1] = is;
      beg[2] = js-1;

      end[0] = ke+1; 
      end[1] = ie+1;
      end[2] = je+1;

      shift[0] = 0;
      shift[1] = 1;
      shift[2] = 0;
      
      break;
    case 2:
      ii = 1;
      ij = 0;
      ik = 2;
      
      pts[0] = ncells[1];
      pts[1] = ncells[0];
      pts[2] = ncells[2];

      beg[0] = js;   
      beg[1] = is;
      beg[2] = ks-1;

      end[0] = je+1; 
      end[1] = ie+1;
      end[2] = ke+1;

      shift[0] = 0;
      shift[1] = 0;
      shift[2] = 1;
      
      break;
    }

#if (test_thc_mode)
    beg[0] = M1_NGHOST;
    beg[1] = M1_NGHOST;
    beg[2] = M1_NGHOST-1;

    end[0] = pts[0] - M1_NGHOST;
    end[1] = pts[1] - M1_NGHOST;
    end[2] = pts[2] - M1_NGHOST;
#endif
    
    // Indices aliases
    int & i = index[ii];
    int & j = index[ij];
    int & k = index[ik];
    
    // Actual indices
    int __i, __j, __k;
    
    // Scratch space
    // size = nvars * ngroups * nspecies * ncells
    Real * cons;
    Real * flux;
    Real * cmax = nullptr;
#if (test_thc_mode)
    Real * flux_jm = NULL;
    Real * flux_jp = NULL;
    Real * d_ptr   = NULL;
    xdirflux.ZeroClear();
#endif
    
    try {
      cons = new Real[ nvars * ngroups*nspecies * ncells[dir] ];
      flux = new Real[ nvars * ngroups*nspecies * ncells[dir] ];
      cmax = new Real[ nvars * ngroups*nspecies * ncells[dir] ];
#if (test_thc_mode)
      flux_jm = new Real[nvars*ngroups*nspecies];
      flux_jp = new Real[nvars*ngroups*nspecies];
#endif
    } catch (std::bad_alloc &e) {
      std::stringstream msg;
      msg << "Out of memory!" << std::endl;
      ATHENA_ERROR(msg);
    }

    
    for (__i = beg[0]; __i < end[0]; ++__i) {
      for (__j = beg[1]; __j < end[1]; ++__j) {
	
	// ----------------------------------------------
	// 1st pass compute the fluxes
	for (__k = 0; __k < pts[2]; ++__k) {
	  index[0] = __i;
	  index[1] = __j;
	  index[2] = __k;
	  
	  // From ADM 3-metric VC (AthenaArray/Tensor) to 
	  // ADM 4-metric on CC at ijk (TensorPointwise) 
	  Get4Metric_VC2CCinterp(pmb, k,j,i,				      
				 pmb->pz4c->storage.u, pmb->pz4c->storage.adm,  
				 g_dd, beta_u, alpha);			      
	  Get4Metric_Inv_Inv3(g_dd, beta_u, alpha, g_uu, gamma_uu);	      
	  uvel(alpha(), beta_u(1), beta_u(2), beta_u(3), fidu.Wlorentz(k,j,i),  
	       fidu.vel_u(0,k,j,i), fidu.vel_u(1,k,j,i), fidu.vel_u(2,k,j,i),   
	       &u_u(0), &u_u(1), &u_u(2), &u_u(3));				 
	  pack_v_u(fidu.vel_u(0,k,j,i), fidu.vel_u(1,k,j,i), fidu.vel_u(2,k,j,i),  v_u);  
	  
	  for (int ig = 0; ig < ngroups*nspecies; ++ig) {			 
	  
	    pack_F_d(beta_u(1), beta_u(2), beta_u(3),			 
		     vec.F_d(0,ig,k,j,i),					 
		     vec.F_d(1,ig,k,j,i),					 
		     vec.F_d(2,ig,k,j,i),					 
		     F_d);
	    pack_H_d(rad.Ht(ig,k,j,i),					 
		     rad.H(0,ig,k,j,i), rad.H(1,ig,k,j,i), rad.H(2,ig,k,j,i),  
		     H_d);						 
	    pack_P_dd(beta_u(1), beta_u(2), beta_u(3),			 
		      rad.P_dd(0,0,ig,k,j,i), rad.P_dd(0,1,ig,k,j,i), rad.P_dd(1,1,ig,k,j,i),  
		      rad.P_dd(1,1,ig,k,j,i), rad.P_dd(1,2,ig,k,j,i), rad.P_dd(2,2,ig,k,j,i),  
		      P_dd);						 
	    tensor::contract(g_uu, H_d, H_u);				 
	    tensor::contract(g_uu, F_d, F_u);				 
	    tensor::contract(g_uu, P_dd, P_ud);				 
	    assemble_fnu(u_u, rad.J(ig,k,j,i), H_u, fnu_u);		 
	    Real const Gamma = compute_Gamma(fidu.Wlorentz(k,j,i), v_u,	 
					     rad.J(ig,k,j,i), vec.E(ig,k,j,i), F_d,  
					     rad_E_floor, rad_eps);	 
	    
	    Real nnu;							 
	    (void)nnu;							 
	    if (nspecies > 1)						 
	      nnu = vec.N(ig,k,j,i)/Gamma;				 
	  
	    // Scratch buffers 
	    cons[GFINDEX1D(__k, ig, 0)] = vec.F_d(0,ig,k,j,i);		 
	    cons[GFINDEX1D(__k, ig, 1)] = vec.F_d(1,ig,k,j,i);		 
	    cons[GFINDEX1D(__k, ig, 2)] = vec.F_d(2,ig,k,j,i);		 
	    cons[GFINDEX1D(__k, ig, 3)] = vec.E(ig,k,j,i);			 
	    if (nspecies > 1)						 
	      cons[GFINDEX1D(__k, ig, 4)] = vec.N(ig,k,j,i);		 

	    for (int iv = 0; iv < nvars; ++iv)
	      assert(isfinite(cons[GFINDEX1D(__k, ig, iv)]));			 
	  
	    flux[GFINDEX1D(__k, ig, 0)] =					 
	      calc_F_flux(alpha(), beta_u, F_d, P_ud, dir+1, 1);		 
	    flux[GFINDEX1D(__k, ig, 1)] =					 
	      calc_F_flux(alpha(), beta_u, F_d, P_ud, dir+1, 2);		 
	    flux[GFINDEX1D(__k, ig, 2)] =					 
	      calc_F_flux(alpha(), beta_u, F_d, P_ud, dir+1, 3);		 
	    flux[GFINDEX1D(__k, ig, 3)] =					 
	      calc_E_flux(alpha(), beta_u, vec.E(ig,k,j,i), F_u, dir+1);	 
	    if (nspecies > 1)						 
	      flux[GFINDEX1D(__k, ig, 4)] = alpha() * nnu * fnu_u(dir+1);		 

	    for (int iv = 0; iv < nvars; ++iv)
	      assert(isfinite(flux[GFINDEX1D(__k, ig, iv)]));			 
	    
	    // Eigenvalues in the optically thin limit
	    //
	    // Using the optically thin eigenvalues seems to cause
	    // problems in some situations, possibly because the
	    // optically thin closure is acausal in certain
	    // conditions, so this is commented for now.
#if (M1_USE_EIGENVALUES_THIN)
	    Real const F2 = tensor::dot(F_u, F_d);
	    Real const F = std::sqrt(F2);
	    Real const fx = F_u(dir+1)*(F > 0 ? 1/F : 0);
	    Real const ffx = F_u(dir+1)*(F2 > 0 ? 1/F2 : 0);
	    Real const lam[3] = {
	      alpha()*fx - beta_u(dir+1),
	      - alpha()*fx - beta_u(dir+1),
	      alpha()*vec.E(ig,k,j,i)*ffx - beta_u(dir+1),
	    };
	    Real const cM1 = std::max(std::abs(lam[0]),
				      std::max(std::abs(lam[1]), std::abs(lam[2])));
	    //TODO optically thick characteristic speeds and combination
#endif
	    // Speed of light -- note that gamma_uu has NDIM=3 but beta has MDIM
	    Real const clam[2] = {
	      alpha()*std::sqrt(gamma_uu(dir,dir)) - beta_u(dir+1),
	      - alpha()*std::sqrt(gamma_uu(dir,dir)) - beta_u(dir+1),
	    };
	    Real const clight = std::max(std::abs(clam[0]), std::abs(clam[1]));

	    //M1_DEBUG_PR("clight=");M1_DEBUG_PR(clight);
	    
	    // In some cases the eigenvalues in the thin limit
	    // overestimate the actual characteristic speed and can
	    // become larger than c
	    cmax[GFINDEX1D(__k, ig, 0)] = clight;
	    // = std::min(clight, cM1);
	    
	  }  // ig loop 
	} // __k loop

#if (test_thc_mode)
	// Cleanup the flux buffer
	memset(flux_jm, 0, nvars*ngroups*nspecies*sizeof(Real));
	memset(flux_jp, 0, nvars*ngroups*nspecies*sizeof(Real));
#endif
	
	// ----------------------------------------------
	// 2nd pass store the num fluxes
	for (__k = beg[2]; __k < end[2]; ++__k) {
	  index[0] = __i;
	  index[1] = __j;
	  index[2] = __k;
            
	  for (int ig = 0; ig < ngroups*nspecies; ++ig) {		
	    
	    Real avg_abs_1 = 0.5*(rmat.abs_1(ig,k,j,i)
				  + rmat.abs_1(ig,k+shift[2],j+shift[1],i+shift[0]));
	    Real avg_scat_1 = 0.5*(rmat.scat_1(ig,k,j,i)
				   + rmat.scat_1(ig,k+shift[2],j+shift[1],i+shift[0]));
	    
	    // Remove dissipation at high Peclet numbers 
	    Real kapa = 0.5*(avg_abs_1 + avg_scat_1); 
	    Real A = 1.0;
	    if (kapa*delta[dir] > 1.0) {
	      A = std::min(1.0, 1.0/(delta[dir]*kapa));
	      A = std::max(A, mindiss);
	    }
	  
	  for (int iv = 0; iv < nvars; ++iv) { 
	    Real const ujm = cons[GFINDEX1D(__k-1, ig, iv)]; 
	    Real const uj = cons[GFINDEX1D(__k, ig, iv)]; 
	    Real const ujp = cons[GFINDEX1D(__k+1, ig, iv)]; 
	    Real const ujpp = cons[GFINDEX1D(__k+2, ig, iv)]; 
	    
	    Real const fj = flux[GFINDEX1D(__k, ig, iv)]; 
	    Real const fjp = flux[GFINDEX1D(__k+1, ig, iv)]; 
	    
	    Real const cc = cmax[GFINDEX1D(__k, ig, 0)]; 
	    Real const ccp = cmax[GFINDEX1D(__k+1, ig, 0)]; 
	    Real const cmx = std::max(cc, ccp); 
	    
	    Real const dup = ujpp - ujp; 
	    Real const duc = ujp - uj; 
	    Real const dum = uj - ujm;
	    
	    bool sawtooth = false; 
	    Real phi = 0; 
	    if (dup*duc > 0 && dum*duc > 0) { 
	      phi = minmod2(dum/duc, dup/duc, minmod_theta); 
	    } else if (dup*duc < 0 && dum*duc < 0) { 
	      sawtooth = true; 
	    } 
	    assert(isfinite(phi)); 
	    
	    Real const flux_low =
	      0.5*(fj + fjp - cmx*(ujp - uj));
	    Real const flux_high = 0.5*(fj + fjp);
	    
	    flux_num[iv] = flux_high
	      - (sawtooth ? 1.0 : A)*(1.0 - phi)*(flux_high - flux_low); 

	    if (M1_FLUXX_SET_ZERO && dir==0) flux_num[iv] = 0.0;
	    if (M1_FLUXY_SET_ZERO && dir==1) flux_num[iv] = 0.0;
	    if (M1_FLUXZ_SET_ZERO && dir==2) flux_num[iv] = 0.0;

	    //M1_DEBUG_PR(flux_num[iv]);
	    	    
#if (test_thc_mode)

	    flux_jp[PINDEX1D(ig, iv)] = flux_num[iv];
	    
	    xdirflux(mapiv[iv],
		     ig, k,j,i) += 1.0/delta[dir]*(
						   flux_jm[PINDEX1D(ig, iv)] -
						   flux_jp[PINDEX1D(ig, iv)])*
	      static_cast<Real>(
				i >= M1_NGHOST
				&& i <  pts[0] - M1_NGHOST
				&& j >= M1_NGHOST
				&& j <  pts[1] - M1_NGHOST
				&& k >= M1_NGHOST
				&& k <  pts[2] - M1_NGHOST);
#else
	    
	    xdirflux(mapiv[iv], ig, k,j,i) = flux_num[iv];
	    
	    // Note THC (Athena++) stores F_{i+1/2} (F_{i-1/2})!
	    // xdirflux(mapiv[iv], ig, k+shift[2],j+shift[1],i+shift[0]) = flux_num[iv];

	    
#endif
	    
	  } // iv loop 

	  // xdirflux(I_Lab_Fx, ig, k,j,i) = flux_num[0];
	  // xdirflux(I_Lab_Fy, ig, k,j,i) = flux_num[1];
	  // xdirflux(I_Lab_Fz, ig, k,j,i) = flux_num[2];
	  // xdirflux(I_Lab_E, ig, k,j,i) = flux_num[3];
	  // if (nspecies > 1)
	  //   xdirflux(I_Lab_N, ig, k,j,i) = flux_num[4]; 

	  // Note THC (Athena++) stores F_{i+1/2} (F_{i-1/2})!
	  // xdirflux(I_Lab_Fx, ig, k+shift[2],j+shift[1],i+shift[0]) = flux_num[0];
	  // xdirflux(I_Lab_Fy, ig, k+shift[2],j+shift[1],i+shift[0]) = flux_num[1];
	  // xdirflux(I_Lab_Fz, ig, k+shift[2],j+shift[1],i+shift[0]) = flux_num[2];
	  // xdirflux(I_Lab_E, ig, k+shift[2],j+shift[1],i+shift[0]) = flux_num[3];
	  // if (nspecies > 1)
	  //   xdirflux(I_Lab_N, ig, k+shift[2],j+shift[1],i+shift[0]) = flux_num[4]; 

	  // char sbuf[128]; sprintf(sbuf,"FLUX(%d) (k,j,i) = (%d,%d,%d)  rE= %e  rFx= %e  rFy= %e  rFz= %e",
	  // char sbuf[128]; sprintf(sbuf,"FLUX(%d) %d %d %d %e",
	  // 			  dir, k,j,i,
	  // 			  xdirflux(I_Lab_E, ig, k,j,i)
	  // 			  //xdirflux(I_Lab_Fx, ig, k,j,i),
	  // 			  //xdirflux(I_Lab_Fy, ig, k,j,i),
	  // 			  //xdirflux(I_Lab_Fz, ig, k,j,i)
	  // 			  ); M1_DEBUG_PR(sbuf);
	  
	  } // ig loop

#if (test_thc_mode)
	  // Rotate flux pointer
	  d_ptr = flux_jm;
	  flux_jm = flux_jp;
	  flux_jp = d_ptr;
#endif
	  
	}// __k loop
      
    } // __j loop
  } // __i loop
  
  delete[] cons;
  delete[] flux;
  delete[] cmax;

  } // dir loop

  //--------------------------------------------------------------------------------------

  g_dd.DeleteTensorPointwise();
  beta_u.DeleteTensorPointwise();
  alpha.DeleteTensorPointwise();
  g_uu.DeleteTensorPointwise();
  
  u_u.DeleteTensorPointwise();
  v_u.DeleteTensorPointwise();
  H_d.DeleteTensorPointwise();
  H_u.DeleteTensorPointwise();
  F_d.DeleteTensorPointwise();
  F_u.DeleteTensorPointwise();
  P_dd.DeleteTensorPointwise();
  P_ud.DeleteTensorPointwise();
  fnu_u.DeleteTensorPointwise();

  gamma_uu.DeleteTensorPointwise();

}
<|MERGE_RESOLUTION|>--- conflicted
+++ resolved
@@ -208,193 +208,6 @@
   //--------------------------------------------------------------------------------------
   for (int dir = 0; dir < NDIM; ++dir) {
 
-<<<<<<< HEAD
-  try {
-    cons = new Real[ N_Lab * ngroups*nspecies * ncells[X1DIR] ];
-    flux = new Real[ N_Lab * ngroups*nspecies * ncells[X1DIR] ];
-    cmax = new Real[ N_Lab * ngroups*nspecies * ncells[X1DIR] ];
-  } catch (std::bad_alloc &e) {
-    std::stringstream msg;
-    msg << "Out of memory!" << std::endl;
-    ATHENA_ERROR(msg);
-  }
-  
-
-  // set the loop limits 
-  for (int k=ks; k<=ke; ++k) {
-    for (int j=js; j<=je; ++j) {
-      // ----------------------------------------------
-      // 1st pass compute the fluxes
-      for (int i = 0; i < ncells[dir]; ++i) {
-				int Id = i; // directional index for scratch buffers
-				
-				// From ADM 3-metric VC (AthenaArray/Tensor) to 
-				// ADM 4-metric on CC at ijk (TensorPointwise) 
-				Get4Metric_VC2CCinterp(pmb, k,j,i,				      
-									pmb->pz4c->storage.u, pmb->pz4c->storage.adm,  
-									g_dd, beta_u, alpha);			      
-				Get4Metric_Inv_Inv3(g_dd, beta_u, alpha, g_uu, gamma_uu);	      
-				uvel(alpha(), beta_u(1), beta_u(2), beta_u(3), fidu.Wlorentz(k,j,i),  
-						fidu.vel_u(0,k,j,i), fidu.vel_u(1,k,j,i), fidu.vel_u(2,k,j,i),   
-						&u_u(0), &u_u(1), &u_u(2), &u_u(3));				 
-				pack_v_u(fidu.vel_u(0,k,j,i), fidu.vel_u(1,k,j,i), fidu.vel_u(2,k,j,i),  v_u);  
-				
-				for (int ig = 0; ig < ngroups*nspecies; ++ig) {			 
-
-					pack_F_d(beta_u(1), beta_u(2), beta_u(3),			 
-						vec.F_d(0,ig,k,j,i),					 
-						vec.F_d(1,ig,k,j,i),					 
-						vec.F_d(2,ig,k,j,i),					 
-						F_d);
-					pack_H_d(rad.Ht(ig,k,j,i),					 
-						rad.H(0,ig,k,j,i), rad.H(1,ig,k,j,i), rad.H(2,ig,k,j,i),  
-						H_d);						 
-					pack_P_dd(beta_u(1), beta_u(2), beta_u(3),			 
-							rad.P_dd(0,0,ig,k,j,i), rad.P_dd(0,1,ig,k,j,i), rad.P_dd(1,1,ig,k,j,i),  
-							rad.P_dd(1,1,ig,k,j,i), rad.P_dd(1,2,ig,k,j,i), rad.P_dd(2,2,ig,k,j,i),  
-							P_dd);						 
-					tensor::contract(g_uu, H_d, H_u);				 
-					tensor::contract(g_uu, F_d, F_u);				 
-					tensor::contract(g_uu, P_dd, P_ud);				 
-					assemble_fnu(u_u, rad.J(ig,k,j,i), H_u, fnu_u);		 
-					Real const Gamma = compute_Gamma(fidu.Wlorentz(k,j,i), v_u,	 
-									rad.J(ig,k,j,i), vec.E(ig,k,j,i), F_d,  
-									rad_E_floor, rad_eps);	 
-					
-					Real nnu;							 
-					(void)nnu;							 
-					if (nspecies > 1)						 
-						nnu = vec.N(ig,k,j,i)/Gamma;				 
-
-					// Scratch buffers in direction Id
-					cons[GFINDEX1D(Id, ig, 0)] = vec.F_d(0,ig,k,j,i);		 
-					cons[GFINDEX1D(Id, ig, 1)] = vec.F_d(1,ig,k,j,i);		 
-					cons[GFINDEX1D(Id, ig, 2)] = vec.F_d(2,ig,k,j,i);		 
-					cons[GFINDEX1D(Id, ig, 3)] = vec.E(ig,k,j,i);			 
-					if (nspecies > 1)						 
-						cons[GFINDEX1D(Id, ig, 4)] = vec.N(ig,k,j,i);		 
-					
-					assert(isfinite(cons[GFINDEX1D(Id, ig, 0)]));			 
-					assert(isfinite(cons[GFINDEX1D(Id, ig, 1)]));			 
-					assert(isfinite(cons[GFINDEX1D(Id, ig, 2)]));			 
-					assert(isfinite(cons[GFINDEX1D(Id, ig, 3)]));			 
-					if (nspecies > 1)						 
-						assert(isfinite(cons[GFINDEX1D(Id, ig, 4)]));		 
-					
-					flux[GFINDEX1D(Id, ig, 0)] =					 
-						calc_F_flux(alpha(), beta_u, F_d, P_ud, dir, 1);		 
-					flux[GFINDEX1D(Id, ig, 1)] =					 
-						calc_F_flux(alpha(), beta_u, F_d, P_ud, dir, 2);		 
-					flux[GFINDEX1D(Id, ig, 2)] =					 
-						calc_F_flux(alpha(), beta_u, F_d, P_ud, dir, 3);		 
-					flux[GFINDEX1D(Id, ig, 3)] =					 
-						calc_E_flux(alpha(), beta_u, vec.E(ig,k,j,i), F_u, dir);	 
-					if (nspecies > 1)						 
-						flux[GFINDEX1D(Id, ig, 4)] =					 
-							alpha() * nnu * fnu_u(dir);				 
-				
-					assert(isfinite(flux[GFINDEX1D(Id, ig, 0)]));			 
-					assert(isfinite(flux[GFINDEX1D(Id, ig, 1)]));			 
-					assert(isfinite(flux[GFINDEX1D(Id, ig, 2)]));			 
-					assert(isfinite(flux[GFINDEX1D(Id, ig, 3)]));			 
-					if (nspecies > 1)						 
-						assert(isfinite(flux[GFINDEX1D(Id, ig, 4)]));		 
-	  
-	  // Eigenvalues in the optically thin limit
-	  //
-	  // Using the optically thin eigenvalues seems to cause
-	  // problems in some situations, possibly because the
-	  // optically thin closure is acausal in certain
-	  // conditions, so this is commented for now.
-#if (M1_USE_EIGENVALUES_THIN)
-	  Real const F2 = tensor::dot(F_u, F_d);
-	  Real const F = std::sqrt(F2);
-	  Real const fx = F_u(dir)*(F > 0 ? 1/F : 0);
-	  Real const ffx = F_u(dir)*(F2 > 0 ? 1/F2 : 0);
-	  Real const lam[3] = {
-	    alpha()*fx - beta_u(dir),
-	    - alpha()*fx - beta_u(dir),
-	    alpha()*vec.E(ig,k,j,i)*ffx - beta_u(dir),
-	  };
-	  Real const cM1 = std::max(std::abs(lam[0]),
-				    std::max(std::abs(lam[1]), std::abs(lam[2])));
-	  //TODO optically thick characteristic speeds and combination
-#endif
-	  // Speed of light -- note that gamma_uu has NDIM=3
-	  Real const clam[2] = {
-	    alpha()*std::sqrt(gamma_uu(dir,dir)) - beta_u(dir),
-	    - alpha()*std::sqrt(gamma_uu(dir,dir)) - beta_u(dir),
-	  };
-	  Real const clight = std::max(std::abs(clam[0]), std::abs(clam[1]));
-          
-	  // In some cases the eigenvalues in the thin limit
-	  // overestimate the actual characteristic speed and can
-	  // become larger than c
-	  cmax[GFINDEX1D(Id, ig, 0)] = clight;
-	  // = std::min(clight, cM1);
-
-	}  // ig loop 
-      } // i loop
-            
-      // ----------------------------------------------
-      // 2nd pass store the num fluxes
-      for (int i = is-1; i <= ie; ++i) { 
-	int Id = i;
-	  
-	for (int ig = 0; ig < ngroups*nspecies; ++ig) {		
-  								
-	  Real avg_abs_1 = rmat.abs_1(ig,k,j,i);			
-	  Real avg_scat_1 = rmat.scat_1(ig,k,j,i);			
-	  avg_abs_1 += rmat.abs_1(ig,k,j,i+1);				
-	  avg_scat_1 += rmat.scat_1(ig,k,j,i+1);
-	  
-	  // Remove dissipation at high Peclet numbers 
-	  Real kapa = 0.5*(avg_abs_1 + avg_scat_1); 
-	  Real A = 1.0;  
-	  if (kapa*delta[dir] > 1.0) {			
-	    A = std::max(1.0/(delta[dir]*kapa), mindiss);	
-	  }							
-	  
-	  for (int iv = 0; iv < N_Lab; ++iv) { 
-	    Real const ujm = cons[GFINDEX1D(Id-1, ig, iv)]; 
-	    Real const uj = cons[GFINDEX1D(Id, ig, iv)]; 
-	    Real const ujp = cons[GFINDEX1D(Id+1, ig, iv)]; 
-	    Real const ujpp = cons[GFINDEX1D(Id+2, ig, iv)]; 
-	    
-	    Real const fj = flux[GFINDEX1D(Id, ig, iv)]; 
-	    Real const fjp = flux[GFINDEX1D(Id+1, ig, iv)]; 
-	    
-	    Real const cc = cmax[GFINDEX1D(Id, ig, 0)]; 
-	    Real const ccm = cmax[GFINDEX1D(Id+1, ig, 0)]; 
-	    Real const cmx = std::max(cc, ccm); 
-	    
-	    Real const dup = ujpp - ujp; 
-	    Real const duc = ujp - uj; 
-	    Real const dum = uj - ujm; 
-	    
-	    bool sawtooth = false; 
-	    Real phi = 0; 
-	    if (dup*duc > 0 && dum*duc > 0) { 
-	      phi = minmod2(dum/duc, dup/duc, 1.0); 
-	    } else if (dup*duc < 0 && dum*duc < 0) { 
-	      sawtooth = true; 
-	    } 
-	    assert(isfinite(phi)); 
-	    
-	    Real const flux_low = 0.5*(fj + fjp - cmx*(ujp - uj));
-	    Real const flux_high = 0.5*(fj + fjp);
-	    
-	    Real flux_num = flux_high - (sawtooth ? 1.0 : A)*(1.0 - phi)*(flux_high - flux_low); 
-#if (M1_FLUXX_SET_ZERO)
-	    x1flux(iv,ig,k,j,i+1) = 0.0;
-#else
-	    x1flux(iv,ig,k,j,i+1) = flux_num; // Note THC (Athena++) stores F_{i+1/2} (F_{i-1/2})!
-#endif	    
-	  } // iv loop 
-	} // ig loop
-	
-      }//i loop
-=======
     if (dir==1 && !pmb->pmy_mesh->f2) continue;
     if (dir==2 && !pmb->pmy_mesh->f3) continue;
 
@@ -435,7 +248,6 @@
       shift[0] = 1;
       shift[1] = 0;
       shift[2] = 0;
->>>>>>> c5ab2378
       
       break;
     case 1:
