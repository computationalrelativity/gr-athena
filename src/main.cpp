//========================================================================================
// Athena++ astrophysical MHD code
// Copyright(C) 2014 James M. Stone <jmstone@princeton.edu> and other code contributors
// Licensed under the 3-clause BSD License, see LICENSE file for details
//========================================================================================
/////////////////////////////////// Athena++ Main Program \\\\\\\\\\\\\\\\\\\\\\\\\\\\\\\\
//! \file main.cpp
//  \brief Athena++ main program
//
// Based on the Athena MHD code (Cambridge version), originally written in 2002-2005 by
// Jim Stone, Tom Gardiner, and Peter Teuben, with many important contributions by many
// other developers after that, i.e. 2005-2014.
//
// Athena++ was started in Jan 2014.  The core design was finished during 4-7/2014 at the
// KITP by Jim Stone.  GR was implemented by Chris White and AMR by Kengo Tomida during
// 2014-2016.  Contributions from many others have continued to the present.
//========================================================================================

// C headers
#include <stdint.h>   // int64_t

// C++ headers
#include <csignal>
#include <cstdio>     // sscanf()
#include <cstdlib>    // strtol
#include <ctime>      // clock(), CLOCKS_PER_SEC, clock_t
#include <exception>  // exception
#include <iomanip>    // setprecision()
#include <iostream>   // cout, endl
#include <new>        // bad_alloc
#include <string>     // string

// Athena++ headers
#include "athena.hpp"
#include "fft/turbulence.hpp"
#include "globals.hpp"
#include "gravity/fftgravity.hpp"
#include "gravity/mggravity.hpp"
#include "mesh/mesh.hpp"
#include "outputs/io_wrapper.hpp"
#include "outputs/outputs.hpp"
#include "parameter_input.hpp"
#include "task_list/wave_task_list.hpp"
#include "task_list/z4c_task_list.hpp"
#include "utils/utils.hpp"

// MPI/OpenMP headers
#ifdef MPI_PARALLEL
#include <mpi.h>
#endif

#ifdef OPENMP_PARALLEL
#include <omp.h>
#endif

//----------------------------------------------------------------------------------------
//! \fn int main(int argc, char *argv[])
//  \brief Athena++ main program

int main(int argc, char *argv[]) {
  std::string athena_version = "version 1.1.1 - July 2018";
  char *input_filename=NULL, *restart_filename=NULL;
  char *prundir = NULL;
  int res_flag=0;   // set to 1 if -r        argument is on cmdline
  int narg_flag=0;  // set to 1 if -n        argument is on cmdline
  int iarg_flag=0;  // set to 1 if -i <file> argument is on cmdline
  int mesh_flag=0;  // set to <nproc> if -m <nproc> argument is on cmdline
  int wtlim=0;
  int ncstart=0;

//--- Step 1. ----------------------------------------------------------------------------
// Initialize MPI environment, if necessary

#ifdef MPI_PARALLEL
#ifdef OPENMP_PARALLEL
  int mpiprv;
  if (MPI_SUCCESS != MPI_Init_thread(&argc, &argv, MPI_THREAD_MULTIPLE, &mpiprv)) {
    std::cout << "### FATAL ERROR in main" << std::endl
              << "MPI Initialization failed." << std::endl;
    return(0);
  }
  if (mpiprv != MPI_THREAD_MULTIPLE) {
    std::cout << "### FATAL ERROR in main" << std::endl
              << "MPI_THREAD_MULTIPLE must be supported for the hybrid parallelzation. "
              << MPI_THREAD_MULTIPLE << " : " << mpiprv
              << std::endl;
    MPI_Finalize();
    return(0);
  }
#else
  if (MPI_SUCCESS != MPI_Init(&argc, &argv)) {
    std::cout << "### FATAL ERROR in main" << std::endl
              << "MPI Initialization failed." << std::endl;
    return(0);
  }
#endif

  // Get process id (rank) in MPI_COMM_WORLD
  if (MPI_SUCCESS != MPI_Comm_rank(MPI_COMM_WORLD, &(Globals::my_rank))) {
    std::cout << "### FATAL ERROR in main" << std::endl
              << "MPI_Comm_rank failed." << std::endl;
    MPI_Finalize();
    return(0);
  }

  // Get total number of MPI processes (ranks)
  if (MPI_SUCCESS != MPI_Comm_size(MPI_COMM_WORLD, &Globals::nranks)) {
    std::cout << "### FATAL ERROR in main" << std::endl
              << "MPI_Comm_size failed." << std::endl;
    MPI_Finalize();
    return(0);
  }
#else
  Globals::my_rank = 0;
  Globals::nranks  = 1;
#endif /* MPI_PARALLEL */

//--- Step 2. ----------------------------------------------------------------------------
// Check for command line options and respond.

  for (int i=1; i<argc; i++) {

    // If argv[i] is a 2 character string of the form "-?" then:
    if (*argv[i] == '-'  && *(argv[i]+1) != '\0' && *(argv[i]+2) == '\0') {
      switch(*(argv[i]+1)) {
      case 'i':                      // -i <input_filename>
        ++i;
        input_filename = argv[i];
        iarg_flag = 1;
      break;
      case 'r':                      // -r <restart_file>
        res_flag = 1;
        restart_filename = argv[++i];
        break;
      case 'd':                      // -d <run_directory>
        prundir = argv[++i];
        break;
      case 'n':
        narg_flag = 1;
        break;
      case 'm':
        mesh_flag = static_cast<int>(std::strtol(argv[++i],NULL,10));
        break;
      case 't':
        int wth, wtm, wts;
        std::sscanf(argv[++i],"%d:%d:%d",&wth,&wtm,&wts);
        wtlim=wth*3600+wtm*60+wts;
        break;
      case 'c':
        if (Globals::my_rank==0) ShowConfig();
#ifdef MPI_PARALLEL
        MPI_Finalize();
#endif
        return(0);
      break;
      case 'h':
      default:
        if (Globals::my_rank==0) {
          std::cout<<"Athena++ "<< athena_version <<std::endl;
          std::cout<<"Usage: "<<argv[0]<<" [options] [block/par=value ...]"<<std::endl;
          std::cout<<"Options:" << std::endl;
          std::cout<<"  -i <file>       specify input file [athinput]"<<std::endl;
          std::cout<<"  -r <file>       restart with this file"<<std::endl;
          std::cout<<"  -d <directory>  specify run dir [current dir]"<<std::endl;
          std::cout<<"  -n              parse input file and quit"<<std::endl;
          std::cout<<"  -c              show configuration and quit"<<std::endl;
          std::cout<<"  -m <nproc>      output mesh structure and quit"<<std::endl;
          std::cout<<"  -t hh:mm:ss     wall time limit for final output" << std::endl;
          std::cout<<"  -h              this help"<<std::endl;
          ShowConfig();
        }
#ifdef MPI_PARALLEL
        MPI_Finalize();
#endif
        return(0);
        break;
      }
    } // else if argv[i] not of form "-?" ignore it here (tested in ModifyFromCmdline)
  }

  if (restart_filename==NULL && input_filename==NULL) {
    // no input file is given
    std::cout << "### FATAL ERROR in main" << std::endl
              << "No input file or restart file is specified." << std::endl;
#ifdef MPI_PARALLEL
    MPI_Finalize();
#endif
    return(0);
  }

  // Set up the signal handler
  SignalHandler::SignalHandlerInit();
  if (Globals::my_rank==0 && wtlim > 0)
    SignalHandler::SetWallTimeAlarm(wtlim);

// Note steps 3-6 are protected by a simple error handler
//--- Step 3. ----------------------------------------------------------------------------
// Construct object to store input parameters, then parse input file and command line.
// With MPI, the input is read by every process in parallel using MPI-IO.

  ParameterInput *pinput;
  IOWrapper infile, restartfile;
  try {
    pinput = new ParameterInput;
    if (res_flag==1) {
      restartfile.Open(restart_filename, IO_WRAPPER_READ_MODE);
      pinput->LoadFromFile(restartfile);
      // If both -r and -i are specified, make sure next_time gets corrected.
      // This needs to be corrected on the restart file because we need the old dt.
      if(iarg_flag==1) pinput->RollbackNextTime();
      // leave the restart file open for later use
    }
    if (iarg_flag==1) {
      // if both -r and -i are specified, override the parameters using the input file
      infile.Open(input_filename, IO_WRAPPER_READ_MODE);
      pinput->LoadFromFile(infile);
      infile.Close();
    }
    pinput->ModifyFromCmdline(argc,argv);
  }
  catch(std::bad_alloc& ba) {
    std::cout << "### FATAL ERROR in main" << std::endl
              << "memory allocation failed initializing class ParameterInput: "
              << ba.what() << std::endl;
    if (res_flag==1) restartfile.Close();
#ifdef MPI_PARALLEL
    MPI_Finalize();
#endif
    return(0);
  }
  catch(std::exception const& ex) {
    std::cout << ex.what() << std::endl;  // prints diagnostic message
    if (res_flag==1) restartfile.Close();
#ifdef MPI_PARALLEL
    MPI_Finalize();
#endif
    return(0);
  }

//--- Step 4. ----------------------------------------------------------------------------
// Construct and initialize Mesh

  Mesh *pmesh;
  try {
    if (res_flag==0) {
      pmesh = new Mesh(pinput, mesh_flag);
    } else {
      pmesh = new Mesh(pinput, restartfile, mesh_flag);
      ncstart=pmesh->ncycle;
    }
  }
  catch(std::bad_alloc& ba) {
    std::cout << "### FATAL ERROR in main" << std::endl
              << "memory allocation failed initializing class Mesh: "
              << ba.what() << std::endl;
    if (res_flag==1) restartfile.Close();
#ifdef MPI_PARALLEL
    MPI_Finalize();
#endif
    return(0);
  }
  catch(std::exception const& ex) {
    std::cout << ex.what() << std::endl;  // prints diagnostic message
    if (res_flag==1) restartfile.Close();
#ifdef MPI_PARALLEL
    MPI_Finalize();
#endif
    return(0);
  }

  // With current mesh time possibly read from restart file, correct next_time for outputs
  if (iarg_flag == 1 && res_flag == 1) {
    // if both -r and -i are specified, ensure that next_time  >= mesh_time - dt
    pinput->ForwardNextTime(pmesh->time);
  }

  // Dump input parameters and quit if code was run with -n option.
  if (narg_flag) {
    if (Globals::my_rank==0) pinput->ParameterDump(std::cout);
    if (res_flag==1) restartfile.Close();
#ifdef MPI_PARALLEL
    MPI_Finalize();
#endif
    return(0);
  }

  if (res_flag==1) restartfile.Close(); // close the restart file here

  // Quit if -m was on cmdline.  This option builds and outputs mesh structure.
  if (mesh_flag>0) {
#ifdef MPI_PARALLEL
    MPI_Finalize();
#endif
    return(0);
  }

//--- Step 5. ----------------------------------------------------------------------------
// Construct and initialize TaskList

  TaskList *ptlist;

  try {
    if (HYDRO_ENABLED) {
      ptlist = new TimeIntegratorTaskList(pinput, pmesh);
    }
    else if (WAVE_ENABLED) {
      ptlist = new WaveIntegratorTaskList(pinput, pmesh);
    }
    else if (Z4C_ENABLED) {
      ptlist = new Z4cIntegratorTaskList(pinput, pmesh);
    }
    else {
      throw std::logic_error("No tasklist enabled!");
    }
  }
  catch(std::bad_alloc& ba) {
    std::cout << "### FATAL ERROR in main" << std::endl << "memory allocation failed "
              << "in creating task list " << ba.what() << std::endl;
#ifdef MPI_PARALLEL
    MPI_Finalize();
#endif
    return(0);
  }

//--- Step 6. ----------------------------------------------------------------------------
// Set initial conditions by calling problem generator, or reading restart file

  try {
    pmesh->Initialize(res_flag, pinput);
  }
  catch(std::bad_alloc& ba) {
    std::cout << "### FATAL ERROR in main" << std::endl << "memory allocation failed "
              << "in problem generator " << ba.what() << std::endl;
#ifdef MPI_PARALLEL
    MPI_Finalize();
#endif
    return(0);
  }
  catch(std::exception const& ex) {
    std::cout << ex.what() << std::endl;  // prints diagnostic message
#ifdef MPI_PARALLEL
    MPI_Finalize();
#endif
    return(0);
  }


//--- Step 7. ----------------------------------------------------------------------------
// Change to run directory, initialize outputs object, and make output of ICs

  Outputs *pouts;

  try {
    ChangeRunDir(prundir);
    pouts = new Outputs(pmesh, pinput);
    if (res_flag==0) {pouts->MakeOutputs(pmesh,pinput);}
  }
  catch(std::bad_alloc& ba) {
    std::cout << "### FATAL ERROR in main" << std::endl
              << "memory allocation failed setting initial conditions: "
              << ba.what() << std::endl;
#ifdef MPI_PARALLEL
    MPI_Finalize();
#endif
    return(0);
  }
  catch(std::exception const& ex) {
    std::cout << ex.what() << std::endl;  // prints diagnostic message
#ifdef MPI_PARALLEL
    MPI_Finalize();
#endif    
    return(0);
  }

//=== Step 9. === START OF MAIN INTEGRATION LOOP =========================================
// For performance, there is no error handler protecting this step (except outputs)


  if (Globals::my_rank==0) {
    std::cout<<std::endl<<"Setup complete, entering main loop..."<<std::endl<<std::endl;
  }

  clock_t tstart = clock();
#ifdef OPENMP_PARALLEL
  double omp_start_time = omp_get_wtime();
#endif

  while ((pmesh->time < pmesh->tlim) &&
         (pmesh->nlim < 0 || pmesh->ncycle < pmesh->nlim)) {

    if (Globals::my_rank==0) {
      if (pmesh->ncycle_out != 0) {
        if (pmesh->ncycle % pmesh->ncycle_out == 0) {
          std::cout << "cycle=" << pmesh->ncycle<< std::scientific <<std::setprecision(14)
                    << " time=" << pmesh->time << " dt=" << pmesh->dt <<std::endl;
        }
      }
    }

    if (pmesh->turb_flag > 1) pmesh->ptrbd->Driving(); // driven turbulence

<<<<<<< HEAD
  #if (0) // DEBUG
    // force Euler tstep
    for (int stage=1; stage<=1; ++stage){
  #else
    for (int stage=1; stage<=ptlist->nstages; ++stage){
  #endif
=======
    // DEBUG
    for (int stage=1; stage<=ptlist->nstages; ++stage) {
    // Forcing only one step. For Euler step, use this combined with rk2
    //for (int stage=1; stage<=1; ++stage) {
    // ENDDEBUG
>>>>>>> 359fbd6c
      
      if (SELF_GRAVITY_ENABLED == 1) // fft (flag 0 for discrete kernel, 1 for continuous)
        pmesh->pfgrd->Solve(stage, 0);
      else if (SELF_GRAVITY_ENABLED == 2) // multigrid
        pmesh->pmgrd->Solve(stage);
      ptlist->DoTaskListOneStage(pmesh, stage);
    }

    pmesh->ncycle++;
    pmesh->time += pmesh->dt;

    if (pmesh->adaptive==true)
      pmesh->AdaptiveMeshRefinement(pinput);

    pmesh->NewTimeStep();

    try {
      pouts->MakeOutputs(pmesh,pinput);
    }
    catch(std::bad_alloc& ba) {
      std::cout << "### FATAL ERROR in main" << std::endl
                << "memory allocation failed during output: " << ba.what() <<std::endl;
#ifdef MPI_PARALLEL
      MPI_Finalize();
#endif
      return(0);
    }
    catch(std::exception const& ex) {
      std::cout << ex.what() << std::endl;  // prints diagnostic message
#ifdef MPI_PARALLEL
      MPI_Finalize();
#endif
      return(0);
    }

    // check for signals
    if (SignalHandler::CheckSignalFlags() != 0) break;

  } // END OF MAIN INTEGRATION LOOP ======================================================
// Make final outputs, print diagnostics, clean up and terminate

  if (Globals::my_rank==0 && wtlim > 0)
    SignalHandler::CancelWallTimeAlarm();

  // make the final outputs
  try {
    pouts->MakeOutputs(pmesh,pinput,true);
  }
  catch(std::bad_alloc& ba) {
    std::cout << "### FATAL ERROR in main" << std::endl
              << "memory allocation failed during output: " << ba.what() <<std::endl;
#ifdef MPI_PARALLEL
    MPI_Finalize();
#endif
    return(0);
  }
  catch(std::exception const& ex) {
    std::cout << ex.what() << std::endl;  // prints diagnostic message
#ifdef MPI_PARALLEL
    MPI_Finalize();
#endif
    return(0);
  }

  pmesh->UserWorkAfterLoop(pinput);

  // print diagnostic messages
  if (Globals::my_rank==0) {
    std::cout << "cycle=" << pmesh->ncycle << " time=" << pmesh->time
              << " dt=" << pmesh->dt << std::endl;

    if (SignalHandler::GetSignalFlag(SIGTERM) != 0) {
      std::cout << std::endl << "Terminating on Terminate signal" << std::endl;
    } else if (SignalHandler::GetSignalFlag(SIGINT) != 0) {
      std::cout << std::endl << "Terminating on Interrupt signal" << std::endl;
    } else if (SignalHandler::GetSignalFlag(SIGALRM) != 0) {
      std::cout << std::endl << "Terminating on wall-time limit" << std::endl;
    } else if (pmesh->ncycle == pmesh->nlim) {
      std::cout << std::endl << "Terminating on cycle limit" << std::endl;
    } else {
      std::cout << std::endl << "Terminating on time limit" << std::endl;
    }

    std::cout << "time=" << pmesh->time << " cycle=" << pmesh->ncycle << std::endl;
    std::cout << "tlim=" << pmesh->tlim << " nlim=" << pmesh->nlim << std::endl;

    if (pmesh->adaptive==true) {
      std::cout << std::endl << "Number of MeshBlocks = " << pmesh->nbtotal
                << "; " << pmesh->nbnew << "  created, " << pmesh->nbdel
                << " destroyed during this simulation." << std::endl;
    }

    // Calculate and print the zone-cycles/cpu-second and wall-second
#ifdef OPENMP_PARALLEL
    double omp_time = omp_get_wtime() - omp_start_time;;
#endif
    clock_t tstop = clock();
    float cpu_time = (tstop>tstart ? static_cast<float> (tstop-tstart) :
                      1.0)/static_cast<float> (CLOCKS_PER_SEC);
    int64_t zones = pmesh->GetTotalCells();
    float zc_cpus = static_cast<float> (zones*(pmesh->ncycle-ncstart))/cpu_time;

    std::cout << std::endl << "cpu time used  = " << cpu_time << std::endl;
    std::cout << "zone-cycles/cpu_second = " << zc_cpus << std::endl;
#ifdef OPENMP_PARALLEL
    float zc_omps = static_cast<float> (zones*(pmesh->ncycle-ncstart))/omp_time;
    std::cout << std::endl << "omp wtime used = " << omp_time << std::endl;
    std::cout << "zone-cycles/omp_wsecond = " << zc_omps << std::endl;
#endif
  }

  delete pinput;
  delete pmesh;
  delete ptlist;
  delete pouts;

#ifdef MPI_PARALLEL
  MPI_Finalize();
#endif

  return(0);
}<|MERGE_RESOLUTION|>--- conflicted
+++ resolved
@@ -399,20 +399,13 @@
 
     if (pmesh->turb_flag > 1) pmesh->ptrbd->Driving(); // driven turbulence
 
-<<<<<<< HEAD
   #if (0) // DEBUG
-    // force Euler tstep
+    // Forcing only one step. For Euler step, use this combined with rk2
     for (int stage=1; stage<=1; ++stage){
   #else
     for (int stage=1; stage<=ptlist->nstages; ++stage){
   #endif
-=======
     // DEBUG
-    for (int stage=1; stage<=ptlist->nstages; ++stage) {
-    // Forcing only one step. For Euler step, use this combined with rk2
-    //for (int stage=1; stage<=1; ++stage) {
-    // ENDDEBUG
->>>>>>> 359fbd6c
       
       if (SELF_GRAVITY_ENABLED == 1) // fft (flag 0 for discrete kernel, 1 for continuous)
         pmesh->pfgrd->Solve(stage, 0);
