#ifndef BVALS_BVALS_HPP_
#define BVALS_BVALS_HPP_
//========================================================================================
// Athena++ astrophysical MHD code
// Copyright(C) 2014 James M. Stone <jmstone@princeton.edu> and other code contributors
// Licensed under the 3-clause BSD License, see LICENSE file for details
//========================================================================================
//! \file bvals.hpp
//  \brief defines BoundaryBase, BoundaryValues classes used for setting BCs on all data

// C headers

// C++ headers
#include <string>   // string

// Athena++ headers
#include "../athena.hpp"
#include "../athena_arrays.hpp"
#include "./bvals_interfaces.hpp"

// MPI headers
#ifdef MPI_PARALLEL
#include <mpi.h>
#endif

// forward declarations
// TODO(felker): how many  of these foward declarations are needed now? can
// bvals_interfaces.hpp suffice?
class Mesh;
class MeshBlock;
class MeshBlockTree;
class Hydro;
class Field;
class ParameterInput;
class Coordinates;
struct RegionSize;
struct FaceField;

//----------------------------------------------------------------------------------------
//! \class BoundaryBase
//  \brief Base class for all the BoundaryValues classes

// Mid-2018, BoundaryBase (no virtual methods) is the parent class to 3x derived classes:
// BoundaryValues, GravityBoundaryValues, MGBoundaryValues. However, the key class members
// are all static; is there a reason for the other members to not be static?

// TODO(felker): describe its contents, and why it has so much in common with Multigrid:

// After redesign, it should only be the parent class to 2x classes: MGBoundaryValues
// and BoundaryValues (or new analog). It should probably be merged with BoundaryValues,
// and MGBoundaryValues should be made into a new BoundaryVariables derived class

<<<<<<< HEAD
// Notation question: boundary value vs. boundary condition vs. boundary function
// BE CONSISTENT. What should the classes be named?
=======
//----------------------------------------------------------------------------------------
//! \struct NeighborBlock
//  \brief neighbor rank, level, and ids

typedef struct NeighborBlock {
  int rank, level, gid, lid, ox1, ox2, ox3, fi1, fi2, bufid, eid, targetid;
  enum NeighborType type;
  enum BoundaryFace fid;
  bool polar; // flag indicating boundary is across a pole
  bool shear; // flag indicating boundary is attaching shearing periodic boundaries.
  NeighborBlock() : rank(-1), level(-1), gid(-1), lid(-1), ox1(-1), ox2(-1), ox3(-1),
                    fi1(-1), fi2(-1), bufid(-1), eid(-1), targetid(-1),
                    type(NEIGHBOR_NONE), fid(FACE_UNDEF), polar(false), shear(false) {}
  void SetNeighbor(int irank, int ilevel, int igid, int ilid, int iox1, int iox2,
                   int iox3, enum NeighborType itype, int ibid, int itargetid,
                   bool ipolar, bool ishear, int ifi1, int ifi2);
} NeighborBlock;

//----------------------------------------------------------------------------------------
//! \struct PolarNeighborBlock
//  \brief Struct for describing neighbors around pole at same radius and polar angle

typedef struct PolarNeighborBlock {
  int rank;    // MPI rank of neighbor
  int lid;     // local ID of neighbor
  int gid;     // global ID of neighbor
  bool north;  // flag that is true for North pole and false for South pole
} PolarNeighborBlock;

//! \struct NeighborType
//  \brief data to describe MeshBlock neighbors
typedef struct NeighborIndexes {
  int ox1, ox2, ox3, fi1, fi2;
  enum NeighborType type;
  NeighborIndexes() {
    ox1=0; ox2=0; ox3=0; fi1=0; fi2=0;
    type=NEIGHBOR_NONE;
  }
} NeighborIndexes;

//! \struct BoundaryData
//  \brief structure storing boundary information
typedef struct BoundaryData {
  int nbmax;
  enum BoundaryStatus flag[56];
  Real *send[56], *recv[56];
#ifdef MPI_PARALLEL
  MPI_Request req_send[56], req_recv[56];
#endif
} BoundaryData;


//---------------------- prototypes for all BC functions ---------------------------------
void ReflectInnerX1(MeshBlock *pmb, Coordinates *pco, AthenaArray<Real> &prim,
                    FaceField &b, Real time, Real dt,
                    int il, int iu, int jl, int ju, int kl, int ku, int ngh);
void ReflectInnerX2(MeshBlock *pmb, Coordinates *pco, AthenaArray<Real> &prim,
                    FaceField &b, Real time, Real dt,
                    int il, int iu, int jl, int ju, int kl, int ku, int ngh);
void ReflectInnerX3(MeshBlock *pmb, Coordinates *pco, AthenaArray<Real> &prim,
                    FaceField &b, Real time, Real dt,
                    int il, int iu, int jl, int ju, int kl, int ku, int ngh);
void ReflectOuterX1(MeshBlock *pmb, Coordinates *pco, AthenaArray<Real> &prim,
                    FaceField &b, Real time, Real dt,
                    int il, int iu, int jl, int ju, int kl, int ku, int ngh);
void ReflectOuterX2(MeshBlock *pmb, Coordinates *pco, AthenaArray<Real> &prim,
                    FaceField &b, Real time, Real dt,
                    int il, int iu, int jl, int ju, int kl, int ku, int ngh);
void ReflectOuterX3(MeshBlock *pmb, Coordinates *pco, AthenaArray<Real> &prim,
                    FaceField &b, Real time, Real dt,
                    int il, int iu, int jl, int ju, int kl, int ku, int ngh);

void OutflowInnerX1(MeshBlock *pmb, Coordinates *pco, AthenaArray<Real> &prim,
                    FaceField &b, Real time, Real dt,
                    int il, int iu, int jl, int ju, int kl, int ku, int ngh);
void OutflowInnerX2(MeshBlock *pmb, Coordinates *pco, AthenaArray<Real> &prim,
                    FaceField &b, Real time, Real dt,
                    int il, int iu, int jl, int ju, int kl, int ku, int ngh);
void OutflowInnerX3(MeshBlock *pmb, Coordinates *pco, AthenaArray<Real> &prim,
                    FaceField &b, Real time, Real dt,
                    int il, int iu, int jl, int ju, int kl, int ku, int ngh);
void OutflowOuterX1(MeshBlock *pmb, Coordinates *pco, AthenaArray<Real> &prim,
                    FaceField &b, Real time, Real dt,
                    int il, int iu, int jl, int ju, int kl, int ku, int ngh);
void OutflowOuterX2(MeshBlock *pmb, Coordinates *pco, AthenaArray<Real> &prim,
                    FaceField &b, Real time, Real dt,
                    int il, int iu, int jl, int ju, int kl, int ku, int ngh);
void OutflowOuterX3(MeshBlock *pmb, Coordinates *pco, AthenaArray<Real> &prim,
                    FaceField &b, Real time, Real dt,
                    int il, int iu, int jl, int ju, int kl, int ku, int ngh);

void PolarWedgeInnerX2(MeshBlock *pmb, Coordinates *pco, AthenaArray<Real> &prim,
                       FaceField &b, Real time, Real dt,
                       int il, int iu, int jl, int ju, int kl, int ku, int ngh);
void PolarWedgeOuterX2(MeshBlock *pmb, Coordinates *pco, AthenaArray<Real> &prim,
                       FaceField &b, Real time, Real dt,
                       int il, int iu, int jl, int ju, int kl, int ku, int ngh);


// functions to return boundary flag given input string, and vice versa
enum BoundaryFlag GetBoundaryFlag(std::string input_string);
std::string GetBoundaryString(enum BoundaryFlag input_flag);

// Struct for describing blocks which touched the shearing-periodic boundaries
typedef struct ShearingBoundaryBlock {
  int *igidlist, *ilidlist, *irnklist, *ilevlist;
  int *ogidlist, *olidlist, *ornklist, *olevlist;
  bool inner, outer; // inner=true if inner blocks
} ShearingBoundaryBlock;

//----------------------------------------------------------------------------------------
//! \class BoundaryBase
//  \brief Base class for all the BoundaryValues classes
>>>>>>> 65d88961

// KGF: potential names = BoundaryLogic, BoundaryNeighbors, BoundaryBase
// Used in mesh.hpp, meshblock_tree.hpp (Friend class), bvals_mg/grav*
class BoundaryBase {
 public:
  BoundaryBase(Mesh *pm, LogicalLocation iloc, RegionSize isize,
               enum BoundaryFlag *input_bcs);
  virtual ~BoundaryBase();

  // Currently, these 2x static data members are shared among 3x possible derived class
  // instances: BoundaryValues, MGBoundaryValues, GravityBoundaryValues

  // 1x pair (neighbor index, buffer ID) per entire SET of separate variable buffers
  // (Hydro, Field, Passive Scalar, Gravity, etc.). Greedy allocation for worst-case
  // of refined 3D; only 26 entries needed/initialized if unrefined 3D, e.g.
  static NeighborIndexes ni[56];
  static int bufid[56];

  NeighborBlock neighbor[56];
  int nneighbor;
  int nblevel[3][3][3];
  LogicalLocation loc;
  enum BoundaryFlag block_bcs[6];
  PolarNeighborBlock *polar_neighbor_north, *polar_neighbor_south;

  static unsigned int CreateBvalsMPITag(int lid, int phys, int bufid);
  static unsigned int CreateBufferID(int ox1, int ox2, int ox3, int fi1, int fi2);
  static int BufferID(int dim, bool multilevel);
  static int FindBufferID(int ox1, int ox2, int ox3, int fi1, int fi2);

  void SearchAndSetNeighbors(MeshBlockTree &tree, int *ranklist, int *nslist);

 protected:
  // 1D refined or unrefined=2
  // 2D refined=12, unrefined=8
  // 3D refined=56, unrefined=26. Refinement adds: 3*6 faces + 1*12 edges = +30 neighbors
  static int maxneighbor_;

  Mesh *pmy_mesh_;
  RegionSize block_size_;
  AthenaArray<Real> sarea_[2];

 private:
  // calculate 3x shared static data members when constructing only the 1st class instance
  // int maxneighbor_=BufferID() computes ni[] and then calls bufid[]=CreateBufferID()
  static bool called_;
};

//----------------------------------------------------------------------------------------
//! \class BoundaryValues
//  \brief centralized class for interacting with individual variable boundary data

// KGF: BoundaryShared, BoundaryCommon, BoundaryCoupled, (keep?) BoundaryValues
// BoundaryInterface (as in "centralized interface for interacting with
//        BoundaryVariables", but this conflicts with "OO interfaces" and

class BoundaryValues : public BoundaryBase, public BoundaryCommunication {
 public:
  BoundaryValues(MeshBlock *pmb, enum BoundaryFlag *input_bcs, ParameterInput *pin);
  ~BoundaryValues();

  // must repeat function declarations to override the pure virtual methods from
  // BoundaryCommunication parent class:

  // called in BoundaryValues() constructor/destructor:
  void InitBoundaryData(BoundaryData &bd, enum BoundaryType type) final;
  void DestroyBoundaryData(BoundaryData &bd) final;
  // called before time-stepper:
  void Initialize(void) final; // setup MPI requests
  void StartReceivingForInit(bool cons_and_field) final;
  void ClearBoundaryForInit(bool cons_and_field) final;
  // called during time-stepper:
  void StartReceivingAll(const Real time) final;
  void ClearBoundaryAll(void) final;

  // functions unique to BoundaryValues. these do not exist in individual BoundaryVariable

  // these typically define a coupled interaction of these boundary variables
  void ApplyPhysicalBoundaries(AthenaArray<Real> &pdst, AthenaArray<Real> &cdst,
                               FaceField &bfdst, AthenaArray<Real> &bcdst,
                               const Real time, const Real dt);
  void ProlongateBoundaries(AthenaArray<Real> &pdst, AthenaArray<Real> &cdst,
                            FaceField &bfdst, AthenaArray<Real> &bcdst,
                            const Real time, const Real dt);
  // called in Mesh::Initialize() after processing ParameterInput(), before
  // pbval->Initialize() is called in this class
  void CheckBoundary(void);

  // linked list of BoundaryVariable derived class instances:

 private:
  MeshBlock *pmy_block_;  // ptr to MeshBlock containing this BVals
  // Set in the BoundaryValues() constructor based on block_bcs = input_bcs:
  int nface_, nedge_;
  bool edge_flag_[12];
  int nedge_fine_[12];
  bool firsttime_;
  int num_north_polar_blocks_, num_south_polar_blocks_;

  // For spherical polar coordinates edge-case: if one MeshBlock wraps entirely around
  // (azimuthally) the pole, shift the k-axis by nx3/2 for cell- and face-centered
  // variables, & emf. Used in bvals_cc.cpp, bvals_fc.cpp. Calculated in BoundaryValues()
  AthenaArray<Real> azimuthal_shift_;


<<<<<<< HEAD
  BValFunc_t BoundaryFunction_[6];
=======
  void CheckPolarBoundaries(void);

  // Shearingbox
  ShearingBoundaryBlock shbb_;  // shearing block properties: lists etc.
  Real x1size_,x2size_,x3size_; // mesh_size.x1max-mesh_size.x1min etc. [Lx,Ly,Lz]
  Real Omega_0_, qshear_;       // orbital freq and shear rate
  int ShBoxCoord_;              // shearcoordinate type: 1 = xy (default), 2 = xz
  int joverlap_;                // # of cells the shear runs over one block
  Real ssize_;                  // # of ghost cells in x-z plane
  Real eps_;                    // fraction part of the shear
  int  send_inner_gid_[4], recv_inner_gid_[4]; // gid of meshblocks for communication
  int  send_inner_lid_[4], recv_inner_lid_[4]; // lid of meshblocks for communication
  int send_inner_rank_[4],recv_inner_rank_[4]; // rank of meshblocks for communication
  int  send_outer_gid_[4], recv_outer_gid_[4]; // gid of meshblocks for communication
  int  send_outer_lid_[4], recv_outer_lid_[4]; // lid of meshblocks for communication
  int send_outer_rank_[4],recv_outer_rank_[4]; // rank of meshblocks for communication

  // Hydro
  enum BoundaryStatus shbox_inner_hydro_flag_[4], shbox_outer_hydro_flag_[4];
  // working arrays of remapped quantities
  AthenaArray<Real>  shboxvar_inner_hydro_, shboxvar_outer_hydro_;
  // flux from conservative remapping
  AthenaArray<Real>  flx_inner_hydro_, flx_outer_hydro_;
  int  send_innersize_hydro_[4], recv_innersize_hydro_[4]; // buffer sizes
  Real *send_innerbuf_hydro_[4], *recv_innerbuf_hydro_[4]; // send and recv buffers
  int  send_outersize_hydro_[4], recv_outersize_hydro_[4]; // buffer sizes
  Real *send_outerbuf_hydro_[4], *recv_outerbuf_hydro_[4]; // send and recv buffers
#ifdef MPI_PARALLEL
  // MPI request for send and recv msgs
  MPI_Request rq_innersend_hydro_[4], rq_innerrecv_hydro_[4];
  MPI_Request rq_outersend_hydro_[4], rq_outerrecv_hydro_[4];
#endif
  // Field
  enum BoundaryStatus shbox_inner_field_flag_[4], shbox_outer_field_flag_[4];
  FaceField shboxvar_inner_field_, shboxvar_outer_field_;
  FaceField flx_inner_field_, flx_outer_field_;
  int  send_innersize_field_[4], recv_innersize_field_[4];
  Real *send_innerbuf_field_[4], *recv_innerbuf_field_[4];
  int  send_outersize_field_[4], recv_outersize_field_[4];
  Real *send_outerbuf_field_[4], *recv_outerbuf_field_[4];
#ifdef MPI_PARALLEL
  MPI_Request rq_innersend_field_[4], rq_innerrecv_field_[4];
  MPI_Request rq_outersend_field_[4], rq_outerrecv_field_[4];
#endif
  // EMF correction
  enum BoundaryStatus shbox_inner_emf_flag_[5], shbox_outer_emf_flag_[5];
  EdgeField shboxvar_inner_emf_, shboxvar_outer_emf_;
  EdgeField shboxmap_inner_emf_, shboxmap_outer_emf_;
  EdgeField flx_inner_emf_, flx_outer_emf_;
  int  send_innersize_emf_[4], recv_innersize_emf_[4];
  Real *send_innerbuf_emf_[4], *recv_innerbuf_emf_[4];
  int  send_outersize_emf_[4], recv_outersize_emf_[4];
  Real *send_outerbuf_emf_[4], *recv_outerbuf_emf_[4];
#ifdef MPI_PARALLEL
  MPI_Request rq_innersend_emf_[4],  rq_innerrecv_emf_[4];
  MPI_Request rq_outersend_emf_[4],  rq_outerrecv_emf_[4];
#endif
>>>>>>> 65d88961

  // Shearingbox (shared with Field and Hydro)
  // ShearingBoundaryBlock shbb_;  // shearing block properties: lists etc.
  // Real x1size_,x2size_,x3size_; // mesh_size.x1max-mesh_size.x1min etc. [Lx,Ly,Lz]
  // Real Omega_0_, qshear_;       // orbital freq and shear rate
  // int ShBoxCoord_;              // shearcoordinate type: 1 = xy (default), 2 = xz
  // int joverlap_;                // # of cells the shear runs over one block
  // Real ssize_;                  // # of ghost cells in x-z plane
  // Real eps_;                    // fraction part of the shear

  // int  send_inner_gid_[4], recv_inner_gid_[4]; // gid of meshblocks for communication
  // int  send_inner_lid_[4], recv_inner_lid_[4]; // lid of meshblocks for communication
  // int send_inner_rank_[4],recv_inner_rank_[4]; // rank of meshblocks for communication
  // int  send_outer_gid_[4], recv_outer_gid_[4]; // gid of meshblocks for communication
  // int  send_outer_lid_[4], recv_outer_lid_[4]; // lid of meshblocks for communication
  // int send_outer_rank_[4],recv_outer_rank_[4]; // rank of meshblocks for communication

  // temporary--- Added by @tomidakn on 2015-11-27
  friend class Mesh;
};
#endif // BVALS_BVALS_HPP_<|MERGE_RESOLUTION|>--- conflicted
+++ resolved
@@ -36,6 +36,10 @@
 struct RegionSize;
 struct FaceField;
 
+// functions to return boundary flag given input string, and vice versa
+enum BoundaryFlag GetBoundaryFlag(std::string input_string);
+std::string GetBoundaryString(enum BoundaryFlag input_flag);
+
 //----------------------------------------------------------------------------------------
 //! \class BoundaryBase
 //  \brief Base class for all the BoundaryValues classes
@@ -50,124 +54,8 @@
 // and BoundaryValues (or new analog). It should probably be merged with BoundaryValues,
 // and MGBoundaryValues should be made into a new BoundaryVariables derived class
 
-<<<<<<< HEAD
 // Notation question: boundary value vs. boundary condition vs. boundary function
 // BE CONSISTENT. What should the classes be named?
-=======
-//----------------------------------------------------------------------------------------
-//! \struct NeighborBlock
-//  \brief neighbor rank, level, and ids
-
-typedef struct NeighborBlock {
-  int rank, level, gid, lid, ox1, ox2, ox3, fi1, fi2, bufid, eid, targetid;
-  enum NeighborType type;
-  enum BoundaryFace fid;
-  bool polar; // flag indicating boundary is across a pole
-  bool shear; // flag indicating boundary is attaching shearing periodic boundaries.
-  NeighborBlock() : rank(-1), level(-1), gid(-1), lid(-1), ox1(-1), ox2(-1), ox3(-1),
-                    fi1(-1), fi2(-1), bufid(-1), eid(-1), targetid(-1),
-                    type(NEIGHBOR_NONE), fid(FACE_UNDEF), polar(false), shear(false) {}
-  void SetNeighbor(int irank, int ilevel, int igid, int ilid, int iox1, int iox2,
-                   int iox3, enum NeighborType itype, int ibid, int itargetid,
-                   bool ipolar, bool ishear, int ifi1, int ifi2);
-} NeighborBlock;
-
-//----------------------------------------------------------------------------------------
-//! \struct PolarNeighborBlock
-//  \brief Struct for describing neighbors around pole at same radius and polar angle
-
-typedef struct PolarNeighborBlock {
-  int rank;    // MPI rank of neighbor
-  int lid;     // local ID of neighbor
-  int gid;     // global ID of neighbor
-  bool north;  // flag that is true for North pole and false for South pole
-} PolarNeighborBlock;
-
-//! \struct NeighborType
-//  \brief data to describe MeshBlock neighbors
-typedef struct NeighborIndexes {
-  int ox1, ox2, ox3, fi1, fi2;
-  enum NeighborType type;
-  NeighborIndexes() {
-    ox1=0; ox2=0; ox3=0; fi1=0; fi2=0;
-    type=NEIGHBOR_NONE;
-  }
-} NeighborIndexes;
-
-//! \struct BoundaryData
-//  \brief structure storing boundary information
-typedef struct BoundaryData {
-  int nbmax;
-  enum BoundaryStatus flag[56];
-  Real *send[56], *recv[56];
-#ifdef MPI_PARALLEL
-  MPI_Request req_send[56], req_recv[56];
-#endif
-} BoundaryData;
-
-
-//---------------------- prototypes for all BC functions ---------------------------------
-void ReflectInnerX1(MeshBlock *pmb, Coordinates *pco, AthenaArray<Real> &prim,
-                    FaceField &b, Real time, Real dt,
-                    int il, int iu, int jl, int ju, int kl, int ku, int ngh);
-void ReflectInnerX2(MeshBlock *pmb, Coordinates *pco, AthenaArray<Real> &prim,
-                    FaceField &b, Real time, Real dt,
-                    int il, int iu, int jl, int ju, int kl, int ku, int ngh);
-void ReflectInnerX3(MeshBlock *pmb, Coordinates *pco, AthenaArray<Real> &prim,
-                    FaceField &b, Real time, Real dt,
-                    int il, int iu, int jl, int ju, int kl, int ku, int ngh);
-void ReflectOuterX1(MeshBlock *pmb, Coordinates *pco, AthenaArray<Real> &prim,
-                    FaceField &b, Real time, Real dt,
-                    int il, int iu, int jl, int ju, int kl, int ku, int ngh);
-void ReflectOuterX2(MeshBlock *pmb, Coordinates *pco, AthenaArray<Real> &prim,
-                    FaceField &b, Real time, Real dt,
-                    int il, int iu, int jl, int ju, int kl, int ku, int ngh);
-void ReflectOuterX3(MeshBlock *pmb, Coordinates *pco, AthenaArray<Real> &prim,
-                    FaceField &b, Real time, Real dt,
-                    int il, int iu, int jl, int ju, int kl, int ku, int ngh);
-
-void OutflowInnerX1(MeshBlock *pmb, Coordinates *pco, AthenaArray<Real> &prim,
-                    FaceField &b, Real time, Real dt,
-                    int il, int iu, int jl, int ju, int kl, int ku, int ngh);
-void OutflowInnerX2(MeshBlock *pmb, Coordinates *pco, AthenaArray<Real> &prim,
-                    FaceField &b, Real time, Real dt,
-                    int il, int iu, int jl, int ju, int kl, int ku, int ngh);
-void OutflowInnerX3(MeshBlock *pmb, Coordinates *pco, AthenaArray<Real> &prim,
-                    FaceField &b, Real time, Real dt,
-                    int il, int iu, int jl, int ju, int kl, int ku, int ngh);
-void OutflowOuterX1(MeshBlock *pmb, Coordinates *pco, AthenaArray<Real> &prim,
-                    FaceField &b, Real time, Real dt,
-                    int il, int iu, int jl, int ju, int kl, int ku, int ngh);
-void OutflowOuterX2(MeshBlock *pmb, Coordinates *pco, AthenaArray<Real> &prim,
-                    FaceField &b, Real time, Real dt,
-                    int il, int iu, int jl, int ju, int kl, int ku, int ngh);
-void OutflowOuterX3(MeshBlock *pmb, Coordinates *pco, AthenaArray<Real> &prim,
-                    FaceField &b, Real time, Real dt,
-                    int il, int iu, int jl, int ju, int kl, int ku, int ngh);
-
-void PolarWedgeInnerX2(MeshBlock *pmb, Coordinates *pco, AthenaArray<Real> &prim,
-                       FaceField &b, Real time, Real dt,
-                       int il, int iu, int jl, int ju, int kl, int ku, int ngh);
-void PolarWedgeOuterX2(MeshBlock *pmb, Coordinates *pco, AthenaArray<Real> &prim,
-                       FaceField &b, Real time, Real dt,
-                       int il, int iu, int jl, int ju, int kl, int ku, int ngh);
-
-
-// functions to return boundary flag given input string, and vice versa
-enum BoundaryFlag GetBoundaryFlag(std::string input_string);
-std::string GetBoundaryString(enum BoundaryFlag input_flag);
-
-// Struct for describing blocks which touched the shearing-periodic boundaries
-typedef struct ShearingBoundaryBlock {
-  int *igidlist, *ilidlist, *irnklist, *ilevlist;
-  int *ogidlist, *olidlist, *ornklist, *olevlist;
-  bool inner, outer; // inner=true if inner blocks
-} ShearingBoundaryBlock;
-
-//----------------------------------------------------------------------------------------
-//! \class BoundaryBase
-//  \brief Base class for all the BoundaryValues classes
->>>>>>> 65d88961
 
 // KGF: potential names = BoundaryLogic, BoundaryNeighbors, BoundaryBase
 // Used in mesh.hpp, meshblock_tree.hpp (Friend class), bvals_mg/grav*
@@ -255,6 +143,7 @@
   // called in Mesh::Initialize() after processing ParameterInput(), before
   // pbval->Initialize() is called in this class
   void CheckBoundary(void);
+  void CheckPolarBoundaries(void);
 
   // linked list of BoundaryVariable derived class instances:
 
@@ -273,67 +162,7 @@
   AthenaArray<Real> azimuthal_shift_;
 
 
-<<<<<<< HEAD
   BValFunc_t BoundaryFunction_[6];
-=======
-  void CheckPolarBoundaries(void);
-
-  // Shearingbox
-  ShearingBoundaryBlock shbb_;  // shearing block properties: lists etc.
-  Real x1size_,x2size_,x3size_; // mesh_size.x1max-mesh_size.x1min etc. [Lx,Ly,Lz]
-  Real Omega_0_, qshear_;       // orbital freq and shear rate
-  int ShBoxCoord_;              // shearcoordinate type: 1 = xy (default), 2 = xz
-  int joverlap_;                // # of cells the shear runs over one block
-  Real ssize_;                  // # of ghost cells in x-z plane
-  Real eps_;                    // fraction part of the shear
-  int  send_inner_gid_[4], recv_inner_gid_[4]; // gid of meshblocks for communication
-  int  send_inner_lid_[4], recv_inner_lid_[4]; // lid of meshblocks for communication
-  int send_inner_rank_[4],recv_inner_rank_[4]; // rank of meshblocks for communication
-  int  send_outer_gid_[4], recv_outer_gid_[4]; // gid of meshblocks for communication
-  int  send_outer_lid_[4], recv_outer_lid_[4]; // lid of meshblocks for communication
-  int send_outer_rank_[4],recv_outer_rank_[4]; // rank of meshblocks for communication
-
-  // Hydro
-  enum BoundaryStatus shbox_inner_hydro_flag_[4], shbox_outer_hydro_flag_[4];
-  // working arrays of remapped quantities
-  AthenaArray<Real>  shboxvar_inner_hydro_, shboxvar_outer_hydro_;
-  // flux from conservative remapping
-  AthenaArray<Real>  flx_inner_hydro_, flx_outer_hydro_;
-  int  send_innersize_hydro_[4], recv_innersize_hydro_[4]; // buffer sizes
-  Real *send_innerbuf_hydro_[4], *recv_innerbuf_hydro_[4]; // send and recv buffers
-  int  send_outersize_hydro_[4], recv_outersize_hydro_[4]; // buffer sizes
-  Real *send_outerbuf_hydro_[4], *recv_outerbuf_hydro_[4]; // send and recv buffers
-#ifdef MPI_PARALLEL
-  // MPI request for send and recv msgs
-  MPI_Request rq_innersend_hydro_[4], rq_innerrecv_hydro_[4];
-  MPI_Request rq_outersend_hydro_[4], rq_outerrecv_hydro_[4];
-#endif
-  // Field
-  enum BoundaryStatus shbox_inner_field_flag_[4], shbox_outer_field_flag_[4];
-  FaceField shboxvar_inner_field_, shboxvar_outer_field_;
-  FaceField flx_inner_field_, flx_outer_field_;
-  int  send_innersize_field_[4], recv_innersize_field_[4];
-  Real *send_innerbuf_field_[4], *recv_innerbuf_field_[4];
-  int  send_outersize_field_[4], recv_outersize_field_[4];
-  Real *send_outerbuf_field_[4], *recv_outerbuf_field_[4];
-#ifdef MPI_PARALLEL
-  MPI_Request rq_innersend_field_[4], rq_innerrecv_field_[4];
-  MPI_Request rq_outersend_field_[4], rq_outerrecv_field_[4];
-#endif
-  // EMF correction
-  enum BoundaryStatus shbox_inner_emf_flag_[5], shbox_outer_emf_flag_[5];
-  EdgeField shboxvar_inner_emf_, shboxvar_outer_emf_;
-  EdgeField shboxmap_inner_emf_, shboxmap_outer_emf_;
-  EdgeField flx_inner_emf_, flx_outer_emf_;
-  int  send_innersize_emf_[4], recv_innersize_emf_[4];
-  Real *send_innerbuf_emf_[4], *recv_innerbuf_emf_[4];
-  int  send_outersize_emf_[4], recv_outersize_emf_[4];
-  Real *send_outerbuf_emf_[4], *recv_outerbuf_emf_[4];
-#ifdef MPI_PARALLEL
-  MPI_Request rq_innersend_emf_[4],  rq_innerrecv_emf_[4];
-  MPI_Request rq_outersend_emf_[4],  rq_outerrecv_emf_[4];
-#endif
->>>>>>> 65d88961
 
   // Shearingbox (shared with Field and Hydro)
   // ShearingBoundaryBlock shbb_;  // shearing block properties: lists etc.
