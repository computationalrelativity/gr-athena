//========================================================================================
// Athena++ astrophysical MHD code
// Copyright(C) 2014 James M. Stone <jmstone@princeton.edu> and other code contributors
// Licensed under the 3-clause BSD License, see LICENSE file for details
//========================================================================================
//! \file bvals_refine.cpp
//  \brief constructor/destructor and utility functions for BoundaryValues class

// C headers

// C++ headers
#include <algorithm>  // min
#include <cmath>
#include <iterator>

// Athena++ headers
#include "../athena.hpp"
#include "../athena_arrays.hpp"
#include "../eos/eos.hpp"
#include "../field/field.hpp"
#include "../hydro/hydro.hpp"
#include "../mesh/mesh.hpp"
#include "../scalars/scalars.hpp"
#include "bvals.hpp"
#include "cc/hydro/bvals_hydro.hpp"
#include "fc/bvals_fc.hpp"
#include "vc/bvals_vc.hpp"

// BD: new problem
#include "../wave/wave.hpp"
// -BD
#include "../z4c/z4c.hpp"

// -----------
// NOTE ON SWITCHING BETWEEN PRIMITIVE VS. CONSERVED AND STANDARD VS. COARSE BUFFERS HERE:
// -----------

// In both Mesh::Initialize and time_integartor.cpp, this wrapper function
// ProlongateBoundaries expects to have Hydro (and passive scalar)-associated
// BoundaryVariable objects with member pointers pointing to their CONSERVED VARIABLE
// ARRAYS (standard and coarse buffers) by the time this function is called.

// E.g. in time_integrator.cpp, the PROLONG task is called after SEND_HYD, SETB_HYD,
// SEND_SCLR, SETB_SCLR, all of which indepedently switch to their associated CONSERVED
// VARIABLE ARRAYS and before CON2PRIM which switches to PRIMITIVE VARIABLE ARRAYS.

// However, this is currently not a strict requirement, since all below
// MeshRefinement::Prolongate*() and Restrict*() calls refer directly to
// MeshRefinement::pvars_cc_, pvars_fc_ vectors, NOT the var_cc, coarse_buf ptr members of
// CellCenteredBoundaryVariable objects, e.g. And the first step in this function,
// RestrictGhostCellsOnSameLevel, by default operates on the S/AMR-enrolled:
// (u, coarse_cons) for Hydro and (s, coarse_s) for PassiveScalars
// (also on (w, coarse_prim) for Hydro if GR):

// -----------
// There are three sets of variable pointers used in this file:
// 1) BoundaryVariable pointer members: var_cc, coarse_buf
// -- Only used in ApplyPhysicalBoundariesOnCoarseLevel()

// 2) MeshRefinement tuples of pointers: pvars_cc_
// -- Used in RestrictGhostCellsOnSameLevel() and ProlongateGhostCells()

// 3) Hardcoded pointers through MeshBlock members (pmb->phydro->w, e.g. )
// -- Used in ApplyPhysicalBoundariesOnCoarseLevel() and ProlongateGhostCells() where
// physical quantities are coupled through EquationOfState

// -----------
// SUMMARY OF BELOW PTR CHANGES:
// -----------
// 1. RestrictGhostCellsOnSameLevel (MeshRefinement::pvars_cc)
// --- change standard and coarse CONSERVED
// (also temporarily change to standard and coarse PRIMITIVE for GR simulations)

// 2. ApplyPhysicalBoundariesOnCoarseLevel (CellCenteredBoundaryVariable::var_cc)
// --- ONLY var_cc (var_fc) is changed to = coarse_buf, PRIMITIVE
// (automatically switches var_cc to standard and coarse_buf to coarse primitive
// arrays after fn returns)

// 3. ProlongateGhostCells (MeshRefinement::pvars_cc)
// --- change to standard and coarse PRIMITIVE
// (automatically switches back to conserved variables at the end of fn)


// Separated out VC logic into separate ProlongateZ4cBoundaries function

void BoundaryValues::ProlongateZ4cBoundaries(const Real time, const Real dt) {
  MeshBlock *pmb = pmy_block_;
  int &mylevel = pmb->loc.level;


  //////////////////////////////////////////////////////////////////////////////
  // Vertex-centered logic
  //
#if PREFER_VC
  // Ensure coarse buffer has physical boundaries applied
  // (temp workaround) to automatically call all BoundaryFunction_[] on coarse var
    Wave *pw = nullptr;
    Z4c *pz4c = nullptr;

    if (WAVE_ENABLED) {
      pw = pmb->pwave;
      pw->ubvar.var_vc = &(pw->coarse_u_);
    }

    if (Z4C_ENABLED) {
      pz4c = pmb->pz4c;
      pz4c->ubvar.var_vc = &(pz4c->coarse_u_);
    }

    ApplyPhysicalVertexCenteredBoundariesOnCoarseLevel(time, dt);

    // switch back
    if (WAVE_ENABLED) {
      pw->ubvar.var_vc = &(pw->u);
    }

    if (Z4C_ENABLED) {
      pz4c->ubvar.var_vc = &(pz4c->storage.u);
    }

    // Prolongate
    ProlongateVertexCenteredBoundaries(time, dt);
#endif


}

// Prolongation without the added VC parts

void BoundaryValues::ProlongateBoundaries(const Real time, const Real dt) {

  if (DBGPR_BVALS_REFINE)
    coutBlue("BoundaryValues::ProlongateBoundaries\n");

  MeshBlock *pmb = pmy_block_;
  int &mylevel = pmb->loc.level;

  //--
  //////////////////////////////////////////////////////////////////////////////

  // TODO(KGF): temporarily hardcode Hydro and Field array access for the below switch
  // around ApplyPhysicalBoundariesOnCoarseLevel()

  // This hardcoded technique is also used to manually specify the coupling between
  // physical variables in:
  // - step 2, ApplyPhysicalBoundariesOnCoarseLevel(): calls to W(U) and user BoundaryFunc
  // - step 3, ProlongateGhostCells(): calls to calculate bcc and U(W)

  // Additionally, pmr->SetHydroRefinement() is currently used in
  // RestrictGhostCellsOnSameLevel() (GR) and ProlongateGhostCells() (always) to switch
  // between conserved and primitive tuples in MeshRefinement::pvars_cc_, but this does
  // not require ph, pf due to MeshRefinement::SetHydroRefinement(hydro_type)

  // downcast BoundaryVariable pointers to known derived class pointer types:
  // RTTI via dynamic_case
  HydroBoundaryVariable *phbvar = nullptr;
  Hydro *ph = nullptr;

  if (FLUID_ENABLED) {
    phbvar = dynamic_cast<HydroBoundaryVariable *>(bvars_main_int[0]);
    ph = pmb->phydro;
  }

  CellCenteredBoundaryVariable *psbvar = nullptr;
  PassiveScalars *ps = nullptr;
  if (NSCALARS > 0) {
    ps = pmb->pscalars;
    // cannot assume the vector index:
    //psbvar = dynamic_cast<CellCenteredBoundaryVariable *>(bvars_main_int[???]);
  }

  FaceCenteredBoundaryVariable *pfbvar = nullptr;
  Field *pf = nullptr;
  if (MAGNETIC_FIELDS_ENABLED) {
    pf = pmb->pfield;
    pfbvar = dynamic_cast<FaceCenteredBoundaryVariable *>(bvars_main_int[1]);
  }

  // For each finer neighbor, to prolongate a boundary we need to fill one more cell
  // surrounding the boundary zone to calculate the slopes ("ghost-ghost zone"). 3x steps:
  for (int n=0; n<nneighbor; n++) {
    NeighborBlock& nb = neighbor[n];
    if (nb.snb.level >= mylevel) continue;
    // fill the required ghost-ghost zone
    int nis, nie, njs, nje, nks, nke;
    nis = std::max(nb.ni.ox1-1, -1);
    nie = std::min(nb.ni.ox1+1, 1);
    if (pmb->block_size.nx2 == 1) {
      njs = 0;
      nje = 0;
    } else {
      njs = std::max(nb.ni.ox2-1, -1);
      nje = std::min(nb.ni.ox2+1, 1);
    }

    if (pmb->block_size.nx3 == 1) {
      nks = 0;
      nke = 0;
    } else {
      nks = std::max(nb.ni.ox3-1, -1);
      nke = std::min(nb.ni.ox3+1, 1);
    }

    // Step 1. Apply necessary variable restrictions when ghost-ghost zone is on same lvl
    for (int nk=nks; nk<=nke; nk++) {
      for (int nj=njs; nj<=nje; nj++) {
        for (int ni=nis; ni<=nie; ni++) {
          int ntype = std::abs(ni) + std::abs(nj) + std::abs(nk);
          // skip myself or coarse levels; only the same level must be restricted
          if (ntype == 0 || nblevel[nk+1][nj+1][ni+1] != mylevel) continue;

          // this neighbor block is on the same level
          // and needs to be restricted for prolongation
          RestrictGhostCellsOnSameLevel(nb, nk, nj, ni);
        }
      }
    }
// TODO: si ei etc currently set to be the first/last coarse cell that overlaps
// a fine cell. If want to use e.g. WENO scheme to calculate higher order 
// derivative need to expand si ei etc to match the order of derivative
    // calculate the loop limits for the ghost zones
    int cn = pmb->cnghost - 1;
    int si, ei, sj, ej, sk, ek;
    if (nb.ni.ox1 == 0) {
      std::int64_t &lx1 = pmb->loc.lx1;
      si = pmb->cis, ei = pmb->cie;
      if ((lx1 & 1LL) == 0LL) ei += cn;
      else             si -= cn;
    } else if (nb.ni.ox1 > 0) { si = pmb->cie + 1,  ei = pmb->cie + cn;}
    else              si = pmb->cis-cn, ei = pmb->cis-1;
    if (nb.ni.ox2 == 0) {
      sj = pmb->cjs, ej = pmb->cje;
      if (pmb->block_size.nx2 > 1) {
        std::int64_t &lx2 = pmb->loc.lx2;
        if ((lx2 & 1LL) == 0LL) ej += cn;
        else             sj -= cn;
      }
    } else if (nb.ni.ox2 > 0) { sj = pmb->cje + 1,  ej = pmb->cje + cn;}
    else              sj = pmb->cjs-cn, ej = pmb->cjs-1;
    if (nb.ni.ox3 == 0) {
      sk = pmb->cks, ek = pmb->cke;
      if (pmb->block_size.nx3 > 1) {
        std::int64_t &lx3 = pmb->loc.lx3;
        if ((lx3 & 1LL) == 0LL) ek += cn;
        else             sk -= cn;
      }
    } else if (nb.ni.ox3 > 0) { sk = pmb->cke + 1,  ek = pmb->cke + cn;}
    else              sk = pmb->cks-cn, ek = pmb->cks-1;

    // (temp workaround) to automatically call all BoundaryFunction_[] on coarse_prim/b
    // instead of previous targets var_cc=cons, var_fc=b
    if (FLUID_ENABLED)
      phbvar->var_cc = &(ph->coarse_prim_);
    if (MAGNETIC_FIELDS_ENABLED)
      pfbvar->var_fc = &(pf->coarse_b_);
    if (NSCALARS > 0) {
      ps = pmb->pscalars;
      ps->sbvar.var_cc = &(ps->coarse_r_);
    }
//  WGC Dynamical metric ensure coarse representation of cell centred metric is up to date: 
// TODO is this the best place for this - ideally would just be in task list, but need to ensure the prolongation in
// Mesh:Initialize is handled correctly 
    pmb->pmr->pcoarsec->UpdateMetric(); 
    // Step 2. Re-apply physical boundaries on the coarse boundary:
    ApplyPhysicalBoundariesOnCoarseLevel(nb, time, dt, si, ei, sj, ej, sk, ek);

    // (temp workaround) swap BoundaryVariable var_cc/fc to standard primitive variable
    // arrays (not coarse) from coarse primitive variables arrays
    if (FLUID_ENABLED)
      phbvar->var_cc = &(ph->w);
    if (MAGNETIC_FIELDS_ENABLED)
      pfbvar->var_fc = &(pf->b);
    if (NSCALARS > 0) {
      ps = pmb->pscalars;
      ps->sbvar.var_cc = &(ps->r);
    }

    // Step 3. Finally, the ghost-ghost zones are ready for prolongation:
    ProlongateGhostCells(nb, si, ei, sj, ej, sk, ek);

  } // end loop over nneighbor

  if (DBGPR_BVALS_REFINE)
    coutBlue("< BoundaryValues::ProlongateBoundaries\n");

  return;
}


void BoundaryValues::RestrictGhostCellsOnSameLevel(const NeighborBlock& nb, int nk,
                                                   int nj, int ni) {

  if (DBGPR_BVALS_REFINE)
    coutBlue("BoundaryValues::RestrictGhostCellsOnSameLevel\n");

  MeshBlock *pmb = pmy_block_;
  MeshRefinement *pmr = pmb->pmr;

  int ris, rie, rjs, rje, rks, rke;
  if (ni == 0) {
    ris = pmb->cis;
    rie = pmb->cie;
    if (nb.ni.ox1 == 1) {
      ris = pmb->cie;
    } else if (nb.ni.ox1 == -1) {
      rie = pmb->cis;
    }
  } else if (ni == 1) {
    ris = pmb->cie + 1, rie = pmb->cie + 1;
  } else { //(ni ==  - 1)
    ris = pmb->cis - 1, rie = pmb->cis - 1;
  }
  if (nj == 0) {
    rjs = pmb->cjs, rje = pmb->cje;
    if (nb.ni.ox2 == 1) rjs = pmb->cje;
    else if (nb.ni.ox2 == -1) rje = pmb->cjs;
  } else if (nj == 1) {
    rjs = pmb->cje + 1, rje = pmb->cje + 1;
  } else { //(nj == -1)
    rjs = pmb->cjs - 1, rje = pmb->cjs - 1;
  }
  if (nk == 0) {
    rks = pmb->cks, rke = pmb->cke;
    if (nb.ni.ox3 == 1) rks = pmb->cke;
    else if (nb.ni.ox3 == -1) rke = pmb->cks;
  } else if (nk == 1) {
    rks = pmb->cke + 1, rke = pmb->cke + 1;
  } else { //(nk == -1)
    rks = pmb->cks - 1, rke = pmb->cks - 1;
  }

  for (auto cc_pair : pmr->pvars_cc_) {
    AthenaArray<Real> *var_cc = std::get<0>(cc_pair);
    AthenaArray<Real> *coarse_cc = std::get<1>(cc_pair);
    int nu = var_cc->GetDim4() - 1;
    pmb->pmr->RestrictCellCenteredValues(*var_cc, *coarse_cc, 0, nu,
                                         ris, rie, rjs, rje, rks, rke);
  }
  // (unique to Hydro) also restrict primitive values in ghost zones when GR + multilevel
  if (GENERAL_RELATIVITY) {
    pmr->SetHydroRefinement(HydroBoundaryQuantity::prim);
    auto cc_pair = pmr->pvars_cc_.front();
    AthenaArray<Real> *var_cc = std::get<0>(cc_pair);
    AthenaArray<Real> *coarse_cc = std::get<1>(cc_pair);
    int nu = var_cc->GetDim4() - 1;
    pmb->pmr->RestrictCellCenteredValues(*var_cc, *coarse_cc, 0, nu,
                                         ris, rie, rjs, rje, rks, rke);
    pmr->SetHydroRefinement(HydroBoundaryQuantity::cons);
  }

  for (auto fc_pair : pmr->pvars_fc_) {
    FaceField *var_fc = std::get<0>(fc_pair);
    FaceField *coarse_fc = std::get<1>(fc_pair);
    int &mylevel = pmb->loc.level;
    int rs = ris, re = rie + 1;
    if (rs == pmb->cis   && nblevel[nk+1][nj+1][ni  ] < mylevel) rs++;
    if (re == pmb->cie+1 && nblevel[nk+1][nj+1][ni+2] < mylevel) re--;
    pmr->RestrictFieldX1((*var_fc).x1f, (*coarse_fc).x1f, rs, re, rjs, rje, rks,
                         rke);
    if (pmb->block_size.nx2 > 1) {
      rs = rjs, re = rje + 1;
      if (rs == pmb->cjs   && nblevel[nk+1][nj  ][ni+1] < mylevel) rs++;
      if (re == pmb->cje+1 && nblevel[nk+1][nj+2][ni+1] < mylevel) re--;
      pmr->RestrictFieldX2((*var_fc).x2f, (*coarse_fc).x2f, ris, rie, rs, re, rks,
                           rke);
    } else { // 1D
      pmr->RestrictFieldX2((*var_fc).x2f, (*coarse_fc).x2f, ris, rie, rjs, rje, rks,
                           rke);
      for (int i=ris; i<=rie; i++)
        (*coarse_fc).x2f(rks,rjs+1,i) = (*coarse_fc).x2f(rks,rjs,i);
    }
    if (pmb->block_size.nx3 > 1) {
      rs = rks, re =  rke + 1;
      if (rs == pmb->cks   && nblevel[nk  ][nj+1][ni+1] < mylevel) rs++;
      if (re == pmb->cke+1 && nblevel[nk+2][nj+1][ni+1] < mylevel) re--;
      pmr->RestrictFieldX3((*var_fc).x3f, (*coarse_fc).x3f, ris, rie, rjs, rje, rs,
                           re);
    } else { // 1D or 2D
      pmr->RestrictFieldX3((*var_fc).x3f, (*coarse_fc).x3f, ris, rie, rjs, rje, rks,
                           rke);
      for (int j=rjs; j<=rje; j++) {
        for (int i=ris; i<=rie; i++)
          (*coarse_fc).x3f(rks+1,j,i) = (*coarse_fc).x3f(rks,j,i);
      }
    }
  } // end loop over pvars_fc_

  if (DBGPR_BVALS_REFINE)
    coutBlue("< BoundaryValues::RestrictGhostCellsOnSameLevel\n");
  return;
}

//----------------------------------------------------------------------------------------
//! \fn void BoundaryValues::ApplyPhysicalBoundariesOnCoarseLevel(
//           const NeighborBlock& nb, const Real time, const Real dt,
//           int si, int ei, int sj, int ej, int sk, int ek)
//  \brief

void BoundaryValues::ApplyPhysicalBoundariesOnCoarseLevel(
    const NeighborBlock& nb, const Real time, const Real dt,
    int si, int ei, int sj, int ej, int sk, int ek) {

  if (DBGPR_BVALS_REFINE)
    coutBlue("BoundaryValues::ApplyPhysicalBoundariesOnCoarseLevel\n");

  MeshBlock *pmb = pmy_block_;
  MeshRefinement *pmr = pmb->pmr;

  // temporarily hardcode Hydro and Field array access:
  Hydro *ph = nullptr;
  if (FLUID_ENABLED) {
    ph = pmb->phydro;
  }

  Field *pf = nullptr;
  if (MAGNETIC_FIELDS_ENABLED) {
    pf = pmb->pfield;
  }

  PassiveScalars *ps = nullptr;
  if (NSCALARS>0)
    ps = pmb->pscalars;

  // convert the ghost zone and ghost-ghost zones into primitive variables
  // this includes cell-centered field calculation
  int f1m = 0, f1p = 0, f2m = 0, f2p = 0, f3m = 0, f3p = 0;
  if (nb.ni.ox1 == 0) {
    if (nblevel[1][1][0] != -1) f1m = 1;
    if (nblevel[1][1][2] != -1) f1p = 1;
  } else {
    f1m = 1;
    f1p = 1;
  }
  if (pmb->block_size.nx2 > 1) {
    if (nb.ni.ox2 == 0) {
      if (nblevel[1][0][1] != -1) f2m = 1;
      if (nblevel[1][2][1] != -1) f2p = 1;
    } else {
      f2m = 1;
      f2p = 1;
    }
  }
  if (pmb->block_size.nx3 > 1) {
    if (nb.ni.ox3 == 0) {
      if (nblevel[0][1][1] != -1) f3m = 1;
      if (nblevel[2][1][1] != -1) f3p = 1;
    } else {
      f3m = 1;
      f3p = 1;
    }
  }

  // TODO(KGF): passing nullptrs (pf) if no MHD. Might no longer be an issue to set
  // pf=pmb->pfield even if no MHD. Originally was a problem when dereferencing in order
  // to bind references to coarse_b_, coarse_bcc, since coarse_* are no longer members of
  // MeshRefinement that always exist (even if not allocated).
//TODO WC: worry about ghost zones here!"!!!!
  if (FLUID_ENABLED) {
    // KGF: COUPLING OF QUANTITIES (must be manually specified)
#if USETM
<<<<<<< HEAD
=======
    pmb->peos->ConservedToPrimitive(ph->coarse_cons_, ph->coarse_prim_,
                                    pf->coarse_b_, ph->coarse_prim_,
                                    ps->coarse_s_, ps->coarse_r_, //RG: CHECKME
                                    pf->coarse_bcc_, pmr->pcoarsec,
                                    si-f1m, ei+f1p, sj-f2m, ej+f2p, sk-f3m, ek+f3p,1);
#else
>>>>>>> 6e43ffd0
    pmb->peos->ConservedToPrimitive(ph->coarse_cons_, ph->coarse_prim_,
                                    pf->coarse_b_, ph->coarse_prim_,
                                    ps->r, ps->s, //RG: CHECKME
                                    pf->coarse_bcc_, pmr->pcoarsec,
                                    si-f1m, ei+f1p, sj-f2m, ej+f2p, sk-f3m, ek+f3p,1);
<<<<<<< HEAD
#else
    pmb->peos->ConservedToPrimitive(ph->coarse_cons_, ph->coarse_prim_,
                                    pf->coarse_b_, ph->coarse_prim_,
                                    pf->coarse_bcc_, pmr->pcoarsec,
                                    si-f1m, ei+f1p, sj-f2m, ej+f2p, sk-f3m, ek+f3p,1);
=======
>>>>>>> 6e43ffd0
#endif
  }

#if !USETM
  if (NSCALARS > 0) {
    PassiveScalars *ps = pmb->pscalars;
    pmb->peos->PassiveScalarConservedToPrimitive(ps->coarse_s_, ph->coarse_prim_,
                                                 ps->coarse_r_, ps->coarse_r_,
                                                 pmr->pcoarsec,
                                                 si-f1m, ei+f1p, sj-f2m, ej+f2p,
                                                 sk-f3m, ek+f3p);
  }
#endif

  if (nb.ni.ox1 == 0) {
    if (apply_bndry_fn_[BoundaryFace::inner_x1]) {
      DispatchBoundaryFunctions(pmb, pmr->pcoarsec, time, dt,
                                pmb->cis, pmb->cie, sj, ej, sk, ek, 1,
                                ph->coarse_prim_, pf->coarse_b_, BoundaryFace::inner_x1,
                                bvars_main_int);
    }
    if (apply_bndry_fn_[BoundaryFace::outer_x1]) {
      DispatchBoundaryFunctions(pmb, pmr->pcoarsec, time, dt,
                                pmb->cis, pmb->cie, sj, ej, sk, ek, 1,
                                ph->coarse_prim_, pf->coarse_b_, BoundaryFace::outer_x1,
                                bvars_main_int);
    }
  }
  if (nb.ni.ox2 == 0 && pmb->block_size.nx2 > 1) {
    if (apply_bndry_fn_[BoundaryFace::inner_x2]) {
      DispatchBoundaryFunctions(pmb, pmr->pcoarsec, time, dt,
                                si, ei, pmb->cjs, pmb->cje, sk, ek, 1,
                                ph->coarse_prim_, pf->coarse_b_, BoundaryFace::inner_x2,
                                bvars_main_int);
    }
    if (apply_bndry_fn_[BoundaryFace::outer_x2]) {
      DispatchBoundaryFunctions(pmb, pmr->pcoarsec, time, dt,
                                si, ei, pmb->cjs, pmb->cje, sk, ek, 1,
                                ph->coarse_prim_, pf->coarse_b_, BoundaryFace::outer_x2,
                                bvars_main_int);
    }
  }
  if (nb.ni.ox3 == 0 && pmb->block_size.nx3 > 1) {
    if (apply_bndry_fn_[BoundaryFace::inner_x3]) {
      DispatchBoundaryFunctions(pmb, pmr->pcoarsec, time, dt,
                                si, ei, sj, ej, pmb->cks, pmb->cke, 1,
                                ph->coarse_prim_, pf->coarse_b_, BoundaryFace::inner_x3,
                                bvars_main_int);
    }
    if (apply_bndry_fn_[BoundaryFace::outer_x3]) {
      DispatchBoundaryFunctions(pmb, pmr->pcoarsec, time, dt,
                                si, ei, sj, ej, pmb->cks, pmb->cke, 1,
                                ph->coarse_prim_, pf->coarse_b_, BoundaryFace::outer_x3,
                                bvars_main_int);
    }
  }
  return;
}

void BoundaryValues::ProlongateGhostCells(const NeighborBlock& nb,
                                          int si, int ei, int sj, int ej,
                                          int sk, int ek) {
  if (DBGPR_BVALS_REFINE) {
    coutBlue("BoundaryValues::ProlongateGhostCells\n");
    coutBoldRed("\nix: ");
    printf("(si, ei, sj, ej, sk, ek)="
          "(%d, %d, %d, %d, %d, %d)\n",
          si, ei, sj, ej, sk, ek);
    nb.print_all();
  }

  MeshBlock *pmb = pmy_block_;
  MeshRefinement *pmr = pmb->pmr;
  PassiveScalars *ps = pmb->pscalars;

  // prolongate cell-centered S/AMR-enrolled quantities (hydro, radiation, scalars, ...)
  //(unique to Hydro, PassiveScalars): swap ptrs to (w, coarse_prim) from (u, coarse_cons)
  if (FLUID_ENABLED)
    pmr->SetHydroRefinement(HydroBoundaryQuantity::prim);

  // (r, coarse_r) from (s, coarse_s)
  if (NSCALARS > 0) {
    pmr->pvars_cc_[ps->refinement_idx] = std::make_tuple(&ps->r, &ps->coarse_r_);
  }

  for (auto cc_pair : pmr->pvars_cc_) {
    AthenaArray<Real> *var_cc = std::get<0>(cc_pair);
    AthenaArray<Real> *coarse_cc = std::get<1>(cc_pair);
    int nu = var_cc->GetDim4() - 1;

    pmr->ProlongateCellCenteredValues(*coarse_cc, *var_cc, 0, nu,
                                      si, ei, sj, ej, sk, ek);

  }
  // swap back MeshRefinement ptrs to standard/coarse conserved variable arrays:
  if (FLUID_ENABLED)
    pmr->SetHydroRefinement(HydroBoundaryQuantity::cons);

  if (NSCALARS > 0) {
    PassiveScalars *ps = pmb->pscalars;
    pmr->pvars_cc_[ps->refinement_idx] = std::make_tuple(&ps->s, &ps->coarse_s_);
  }

  // prolongate face-centered S/AMR-enrolled quantities (magnetic fields)
  int &mylevel = pmb->loc.level;
  int il, iu, jl, ju, kl, ku;
  il = si, iu = ei + 1;
  if ((nb.ni.ox1 >= 0) && (nblevel[nb.ni.ox3+1][nb.ni.ox2+1][nb.ni.ox1  ] >= mylevel))
    il++;
  if ((nb.ni.ox1 <= 0) && (nblevel[nb.ni.ox3+1][nb.ni.ox2+1][nb.ni.ox1+2] >= mylevel))
    iu--;
  if (pmb->block_size.nx2 > 1) {
    jl = sj, ju = ej + 1;
    if ((nb.ni.ox2 >= 0) && (nblevel[nb.ni.ox3+1][nb.ni.ox2  ][nb.ni.ox1+1] >= mylevel))
      jl++;
    if ((nb.ni.ox2 <= 0) && (nblevel[nb.ni.ox3+1][nb.ni.ox2+2][nb.ni.ox1+1] >= mylevel))
      ju--;
  } else {
    jl = sj;
    ju = ej;
  }
  if (pmb->block_size.nx3 > 1) {
    kl = sk, ku = ek + 1;
    if ((nb.ni.ox3 >= 0) && (nblevel[nb.ni.ox3  ][nb.ni.ox2+1][nb.ni.ox1+1] >= mylevel))
      kl++;
    if ((nb.ni.ox3 <= 0) && (nblevel[nb.ni.ox3+2][nb.ni.ox2+1][nb.ni.ox1+1] >= mylevel))
      ku--;
  } else {
    kl = sk;
    ku = ek;
  }
  for (auto fc_pair : pmr->pvars_fc_) {
    FaceField *var_fc = std::get<0>(fc_pair);
    FaceField *coarse_fc = std::get<1>(fc_pair);

    // step 1. calculate x1 outer surface fields and slopes
    pmr->ProlongateSharedFieldX1((*coarse_fc).x1f, (*var_fc).x1f, il, iu, sj, ej, sk, ek);
    // step 2. calculate x2 outer surface fields and slopes
    pmr->ProlongateSharedFieldX2((*coarse_fc).x2f, (*var_fc).x2f, si, ei, jl, ju, sk, ek);
    // step 3. calculate x3 outer surface fields and slopes
    pmr->ProlongateSharedFieldX3((*coarse_fc).x3f, (*var_fc).x3f, si, ei, sj, ej, kl, ku);

    // step 4. calculate the internal finer fields using the Toth & Roe method
    pmr->ProlongateInternalField((*var_fc), si, ei, sj, ej, sk, ek);
  }

  // now that the ghost-ghost zones are filled and prolongated,
  // calculate the loop limits for the finer grid

//This needs to be able to catch the odd ghost case:
// even picture NG=2 | 0 | 1 | 2 | 3 |
//                       |0|1|2|3|4|5|
// odd picture NG=3  | 0 | 1 | 2 | 3 | 4 |
//                         |0|1|2|3|4|5|6|
// mapping from coarse indices to odd indices must be handled differently
// but specifically only when an overhanging single fine cell appears 
// e.g. in above example lower bound needs correction but upper bound does not
// opposite is true when prolongating the ghosts at the right hand side of an 
// MB


  int fsi, fei, fsj, fej, fsk, fek;
  fsi = (si - pmb->cis)*2 + pmb->is;
  fei = (ei - pmb->cis)*2 + pmb->is + 1;
  if (NGHOST % 2 != 0){
      if (nb.ni.ox1 == 0) {
          std::int64_t &lx1 = pmb->loc.lx1;
          if((lx1 & 1LL) == 0LL){
              fei -= 1;
          } else {
              fsi += 1;}
      } else if (nb.ni.ox1 == 1){
          fei -= 1;
      } else {
          fsi += 1;
      }
  }
  if (pmb->block_size.nx2 > 1) {
    fsj = (sj - pmb->cjs)*2 + pmb->js;
    fej = (ej - pmb->cjs)*2 + pmb->js + 1;
    if (NGHOST % 2 != 0){
        if (nb.ni.ox2 == 0) {
            std::int64_t &lx2 = pmb->loc.lx2;
            if((lx2 & 1LL) == 0LL){
                fej -= 1;
            } else {
                fsj += 1;}
        } else if (nb.ni.ox2 == 1){
            fej -= 1;
        } else {
            fsj += 1;
        }
    }
  } else {
    fsj = pmb->js;
    fej = pmb->je;
  }
  if (pmb->block_size.nx3 > 1) {
    fsk = (sk - pmb->cks)*2 + pmb->ks;
    fek = (ek - pmb->cks)*2 + pmb->ks + 1;
    if (NGHOST % 2 != 0){
        if (nb.ni.ox3 == 0) {
            std::int64_t &lx3 = pmb->loc.lx3;
            if((lx3 & 1LL) == 0LL){
                fek -= 1;
            } else {
                fsk += 1;}
        } else if (nb.ni.ox3 == 1){
            fek -= 1;
        } else {
            fsk += 1;
        }
    }
  } else {
    fsk = pmb->ks;
    fek = pmb->ke;
  }

  // temporarily hardcode Hydro and Field array access
  Hydro *ph = nullptr;
  Field *pf = nullptr;

  // KGF: COUPLING OF QUANTITIES (must be manually specified)
  // Field prolongation completed, calculate cell centered fields
  if (MAGNETIC_FIELDS_ENABLED) {
    pf = pmb->pfield;
    pf->CalculateCellCenteredField(pf->b, pf->bcc, pmb->pcoord,
                                   fsi, fei, fsj, fej, fsk, fek);
  }
  // TODO(KGF): passing nullptrs (pf) if no MHD (coarse_* no longer in MeshRefinement)
  // (may be fine to unconditionally directly set to pmb->pfield now. see above comment)

  // KGF: COUPLING OF QUANTITIES (must be manually specified)
  // calculate conservative variables
  if (FLUID_ENABLED) {
    ph = pmb->phydro;
#if USETM
    pmb->peos->PrimitiveToConserved(ph->w, ps->r, pf->bcc, ph->u, ps->s, pmb->pcoord,
                                    fsi, fei, fsj, fej, fsk, fek);
#else
    pmb->peos->PrimitiveToConserved(ph->w, pf->bcc, ph->u, pmb->pcoord,
                                    fsi, fei, fsj, fej, fsk, fek);
#endif
  }
#if !USETM
  if (NSCALARS > 0) {
    PassiveScalars *ps = pmb->pscalars;
    pmb->peos->PassiveScalarPrimitiveToConserved(ps->r, ph->w, ps->s, pmb->pcoord,
                                                 fsi, fei, fsj, fej, fsk, fek);
  }
#endif

  if (DBGPR_BVALS_REFINE)
    coutBlue("< BoundaryValues::ProlongateGhostCells\n");
  return;
}

//----------------------------------------------------------------------------------------
//! \fn void BoundaryValues::ApplyPhysicalVertexCenteredBoundariesOnCoarseLevel(
//        const Real time, const Real dt)
//  \brief Apply all the physical boundary conditions vertex centered fields

void BoundaryValues::ApplyPhysicalVertexCenteredBoundariesOnCoarseLevel(const Real time, const Real dt) {
  MeshBlock *pmb = pmy_block_;
  MeshRefinement *pmr = pmb->pmr;
  int bis = pmb->civs - NCGHOST, bie = pmb->cive + NCGHOST,
      bjs = pmb->cjvs, bje = pmb->cjve,
      bks = pmb->ckvs, bke = pmb->ckve;

  // Extend the transverse limits that correspond to periodic boundaries as they are
  // updated: x1, then x2, then x3
  if (!apply_bndry_fn_[BoundaryFace::inner_x2] && pmb->block_size.nx2 > 1)
    bjs = pmb->cjvs - NCGHOST;
  if (!apply_bndry_fn_[BoundaryFace::outer_x2] && pmb->block_size.nx2 > 1)
    bje = pmb->cjve + NCGHOST;
  if (!apply_bndry_fn_[BoundaryFace::inner_x3] && pmb->block_size.nx3 > 1)
    bks = pmb->ckvs - NCGHOST;
  if (!apply_bndry_fn_[BoundaryFace::outer_x3] && pmb->block_size.nx3 > 1)
    bke = pmb->ckve + NCGHOST;

  // prevent modification of dispatch
  Hydro *ph = nullptr;
  Field *pf = nullptr;

  // Apply boundary function on inner-x1 and update W,bcc (if not periodic)
  if (apply_bndry_fn_[BoundaryFace::inner_x1]) {
    DispatchBoundaryFunctions(pmb, pmr->pcoarsec, time, dt,
                              pmb->civs, pmb->cive, bjs, bje, bks, bke, NCGHOST,
                              ph->w, pf->b, BoundaryFace::inner_x1,
                              bvars_main_int_vc);
  }

  // Apply boundary function on outer-x1 and update W,bcc (if not periodic)
  if (apply_bndry_fn_[BoundaryFace::outer_x1]) {
    DispatchBoundaryFunctions(pmb, pmr->pcoarsec, time, dt,
                              pmb->civs, pmb->cive, bjs, bje, bks, bke, NCGHOST,
                              ph->w, pf->b, BoundaryFace::outer_x1,
                              bvars_main_int_vc);
  }

  if (pmb->block_size.nx2 > 1) { // 2D or 3D
    // Apply boundary function on inner-x2 and update W,bcc (if not periodic)
    if (apply_bndry_fn_[BoundaryFace::inner_x2]) {
      DispatchBoundaryFunctions(pmb, pmr->pcoarsec, time, dt,
                                bis, bie, pmb->cjvs, pmb->cjve, bks, bke, NCGHOST,
                                ph->w, pf->b, BoundaryFace::inner_x2,
                                bvars_main_int_vc);
    }

    // Apply boundary function on outer-x2 and update W,bcc (if not periodic)
    if (apply_bndry_fn_[BoundaryFace::outer_x2]) {
      DispatchBoundaryFunctions(pmb, pmr->pcoarsec, time, dt,
                                bis, bie, pmb->cjvs, pmb->cjve, bks, bke, NCGHOST,
                                ph->w, pf->b, BoundaryFace::outer_x2,
                                bvars_main_int_vc);
    }
  }

  if (pmb->block_size.nx3 > 1) { // 3D
    bjs = pmb->cjvs - NCGHOST;
    bje = pmb->cjve + NCGHOST;

    // Apply boundary function on inner-x3 and update W,bcc (if not periodic)
    if (apply_bndry_fn_[BoundaryFace::inner_x3]) {
      DispatchBoundaryFunctions(pmb, pmr->pcoarsec, time, dt,
                                bis, bie, bjs, bje, pmb->ckvs, pmb->ckve, NCGHOST,
                                ph->w, pf->b, BoundaryFace::inner_x3,
                                bvars_main_int_vc);
    }

    // Apply boundary function on outer-x3 and update W,bcc (if not periodic)
    if (apply_bndry_fn_[BoundaryFace::outer_x3]) {
      DispatchBoundaryFunctions(pmb, pmr->pcoarsec, time, dt,
                                bis, bie, bjs, bje, pmb->ckvs, pmb->ckve, NCGHOST,
                                ph->w, pf->b, BoundaryFace::outer_x3,
                                bvars_main_int_vc);
    }
  }
  return;
}

//-----------------------------------------------------------------------------
//
// Logic for calculation of (coarse) indicial ranges for boundary prolongation
inline void BoundaryValues::CalculateVertexProlongationIndices(
  std::int64_t &lx, int ox, int pcng, int cix_vs, int cix_ve,
  int &set_ix_vs, int &set_ix_ve,
  bool is_dim_nontrivial) {

    if (ox > 0) {
      set_ix_vs = cix_ve+1;
      set_ix_ve = cix_ve+pcng;
    } else if (ox < 0) {
      set_ix_vs = cix_vs-pcng;
      set_ix_ve = cix_vs-1;
    } else {  // ox == 0
      set_ix_vs = cix_vs;
      set_ix_ve = cix_ve;
      if (is_dim_nontrivial) {
        std::int64_t &lx_ = lx;
        if ((lx_ & 1LL) == 0LL) {
          set_ix_ve += pcng;
        } else {
          set_ix_vs -= pcng;
        }
      }
    }
}

//-----------------------------------------------------------------------------
//
// Partition out logic for vertex-centered nodes
void BoundaryValues::ProlongateVertexCenteredBoundaries(
  const Real time, const Real dt) {

  if (DBGPR_BVALS_REFINE)
    coutBlue("BoundaryValues::ProlongateVertexCenteredBoundaries\n");

  MeshBlock *pmb = pmy_block_;
  int &mylevel = pmb->loc.level;

  for (int n=0; n<nneighbor; n++) {
    NeighborBlock& nb = neighbor[n];
    if (nb.snb.level >= mylevel) continue;

    // calculate the loop limits for the ghost zones
    int const pcng = pmb->ng / 2 + (pmb->ng % 2 != 0);  // for odd/even ghosts
    int si, ei, sj, ej, sk, ek;

    CalculateVertexProlongationIndices(pmb->loc.lx1, nb.ni.ox1, pcng,
                                       pmb->civs, pmb->cive, si, ei,
                                       true);
    CalculateVertexProlongationIndices(pmb->loc.lx2, nb.ni.ox2, pcng,
                                       pmb->cjvs, pmb->cjve, sj, ej,
                                       pmb->block_size.nx2 > 1);
    CalculateVertexProlongationIndices(pmb->loc.lx3, nb.ni.ox3, pcng,
                                       pmb->ckvs, pmb->ckve, sk, ek,
                                       pmb->block_size.nx3 > 1);

    ProlongateVertexCenteredGhosts(nb, si, ei, sj, ej, sk, ek);

    // calculate the loop limits for the ghost zones
    /*
    int cn = pmb->cnghost - 1;
    int si, ei, sj, ej, sk, ek;
    if (nb.ni.ox1 == 0) {
      std::int64_t &lx1 = pmb->loc.lx1;
      si = pmb->cis, ei = pmb->cie;
      if ((lx1 & 1LL) == 0LL) ei += cn;
      else             si -= cn;
    } else if (nb.ni.ox1 > 0) { si = pmb->cie + 1,  ei = pmb->cie + cn;}
    else              si = pmb->cis-cn, ei = pmb->cis-1;
    if (nb.ni.ox2 == 0) {
      sj = pmb->cjs, ej = pmb->cje;
      if (pmb->block_size.nx2 > 1) {
        std::int64_t &lx2 = pmb->loc.lx2;
        if ((lx2 & 1LL) == 0LL) ej += cn;
        else             sj -= cn;
      }
    } else if (nb.ni.ox2 > 0) { sj = pmb->cje + 1,  ej = pmb->cje + cn;}
    else              sj = pmb->cjs-cn, ej = pmb->cjs-1;
    if (nb.ni.ox3 == 0) {
      sk = pmb->cks, ek = pmb->cke;
      if (pmb->block_size.nx3 > 1) {
        std::int64_t &lx3 = pmb->loc.lx3;
        if ((lx3 & 1LL) == 0LL) ek += cn;
        else             sk -= cn;
      }
    } else if (nb.ni.ox3 > 0) { sk = pmb->cke + 1,  ek = pmb->cke + cn;}
    else              sk = pmb->cks-cn, ek = pmb->cks-1;
    */

    // int cn = pmb->cnghost - 1;
    /*
    if (nb.ni.ox1 > 0) {
      si = pmb->cive+1, ei = pmb->cive+cn;
    } else if (nb.ni.ox1 < 0) {
      si = pmb->civs-cn, ei = pmb->civs-1;
    } else {
      // 0
      si = pmb->civs, ei = pmb->cive;
      std::int64_t &lx1 = pmb->loc.lx1;
      if ((lx1 & 1LL) == 0LL) ei += cn;
      else             si -= cn;
    }

    if (nb.ni.ox2 > 0) {
      sj = pmb->cjve+1, ej = pmb->cjve+cn;
    } else if (nb.ni.ox2 < 0) {
      sj = pmb->cjvs-cn, ej = pmb->cjvs-1;
    } else {
      // 0
      sj = pmb->cjvs, ej = pmb->cjve;
      if (pmb->block_size.nx2 > 1) {
        std::int64_t &lx2 = pmb->loc.lx2;
        if ((lx2 & 1LL) == 0LL) ej += cn;
        else             sj -= cn;
      }
    }

    if (nb.ni.ox3 > 0) {
      sk = pmb->ckve+1, ej = pmb->ckve+cn;
    } else if (nb.ni.ox3 < 0) {
      sk = pmb->ckvs-cn, ej = pmb->ckvs-1;
    } else {
      // 0
      sk = pmb->ckvs, ej = pmb->ckve;
      if (pmb->block_size.nx3 > 1) {
        std::int64_t &lx3 = pmb->loc.lx3;
        if ((lx3 & 1LL) == 0LL) ej += cn;
        else             sk -= cn;
      }
    }
    */



  }




}

void BoundaryValues::ProlongateVertexCenteredGhosts(
    const NeighborBlock& nb,
    int si, int ei, int sj, int ej,
    int sk, int ek) {

  if (DBGPR_BVALS_REFINE) {
    coutBlue("BoundaryValues::ProlongateVertexCenteredGhosts\n");

    coutBoldRed("\nix: ");
    printf("(si, ei, sj, ej, sk, ek)="
          "(%d, %d, %d, %d, %d, %d)\n",
          si, ei, sj, ej, sk, ek);
    nb.print_all();
  }

  MeshBlock *pmb = pmy_block_;
  MeshRefinement *pmr = pmb->pmr;

  for (auto vc_pair : pmr->pvars_vc_) {
    AthenaArray<Real> *var_vc = std::get<0>(vc_pair);
    AthenaArray<Real> *coarse_vc = std::get<1>(vc_pair);
    int nu = var_vc->GetDim4() - 1;
    pmr->ProlongateVertexCenteredValues(*coarse_vc, *var_vc, 0, nu,
                                        si, ei, sj, ej, sk, ek);

    // // test prolongation on full block
    // int pcng = pmb->ng / 2 + (pmb->ng % 2 != 0);
    // pmr->ProlongateVertexCenteredValues(*coarse_vc, *var_vc, 0, nu,
    //                                     pmb->civs-pcng, pmb->cive+pcng,
    //                                     sj, ej, sk, ek);
  }

  if (DBGPR_BVALS_REFINE) {
    coutBlue("< BoundaryValues::ProlongateGhostCells\n");
  }

  return;
}<|MERGE_RESOLUTION|>--- conflicted
+++ resolved
@@ -458,28 +458,16 @@
   if (FLUID_ENABLED) {
     // KGF: COUPLING OF QUANTITIES (must be manually specified)
 #if USETM
-<<<<<<< HEAD
-=======
     pmb->peos->ConservedToPrimitive(ph->coarse_cons_, ph->coarse_prim_,
                                     pf->coarse_b_, ph->coarse_prim_,
                                     ps->coarse_s_, ps->coarse_r_, //RG: CHECKME
                                     pf->coarse_bcc_, pmr->pcoarsec,
                                     si-f1m, ei+f1p, sj-f2m, ej+f2p, sk-f3m, ek+f3p,1);
 #else
->>>>>>> 6e43ffd0
-    pmb->peos->ConservedToPrimitive(ph->coarse_cons_, ph->coarse_prim_,
-                                    pf->coarse_b_, ph->coarse_prim_,
-                                    ps->r, ps->s, //RG: CHECKME
-                                    pf->coarse_bcc_, pmr->pcoarsec,
-                                    si-f1m, ei+f1p, sj-f2m, ej+f2p, sk-f3m, ek+f3p,1);
-<<<<<<< HEAD
-#else
     pmb->peos->ConservedToPrimitive(ph->coarse_cons_, ph->coarse_prim_,
                                     pf->coarse_b_, ph->coarse_prim_,
                                     pf->coarse_bcc_, pmr->pcoarsec,
                                     si-f1m, ei+f1p, sj-f2m, ej+f2p, sk-f3m, ek+f3p,1);
-=======
->>>>>>> 6e43ffd0
 #endif
   }
 
