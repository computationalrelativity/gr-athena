--- conflicted
+++ resolved
@@ -1176,13 +1176,9 @@
 
 void CellCenteredBoundaryVariable::SetupPersistentMPI() {
 #ifdef MPI_PARALLEL
-<<<<<<< HEAD
-  //coutYellow("CellCenteredBoundaryVariable::SetupPersistentMPI\n");
-=======
   if (DBGPR_BVALS_CC)
     coutYellow("CellCenteredBoundaryVariable::SetupPersistentMPI\n");
 
->>>>>>> fb1aa205
   MeshBlock* pmb = pmy_block_;
   int &mylevel = pmb->loc.level;
 
@@ -1269,13 +1265,9 @@
 
 void CellCenteredBoundaryVariable::StartReceiving(BoundaryCommSubset phase) {
 #ifdef MPI_PARALLEL
-<<<<<<< HEAD
-  //coutYellow("CellCenteredBoundaryVariable::StartReceiving\n");
-=======
   if (DBGPR_BVALS_CC)
     coutYellow("CellCenteredBoundaryVariable::StartReceiving\n");
 
->>>>>>> fb1aa205
   MeshBlock *pmb = pmy_block_;
   int mylevel = pmb->loc.level;
   for (int n=0; n<pbval_->nneighbor; n++) {
