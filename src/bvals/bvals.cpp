//=======================================================================================
// Athena++ astrophysical MHD code
// Copyright(C) 2014 James M. Stone <jmstone@princeton.edu> and other code contributors
// Licensed under the 3-clause BSD License, see LICENSE file for details
//========================================================================================
//! \file bvals.cpp
//  \brief constructor/destructor and utility functions for BoundaryValues class

// C headers

// C++ headers
#include <algorithm>  // min
#include <cmath>
#include <cstdlib>
#include <cstring>    // std::memcpy
#include <iomanip>
#include <iostream>   // endl
#include <iterator>
#include <limits>
#include <sstream>    // stringstream
#include <stdexcept>  // runtime_error
#include <string>     // c_str()
#include <utility>    // swap()
#include <vector>

// Athena++ headers
#include "../athena.hpp"
#include "../athena_arrays.hpp"
#include "../coordinates/coordinates.hpp"
#include "../eos/eos.hpp"
#include "../field/field.hpp"
#include "../globals.hpp"
#include "../gravity/mg_gravity.hpp"
#include "../hydro/hydro.hpp"
#include "../mesh/mesh.hpp"
#include "../mesh/mesh_refinement.hpp"
#include "../multigrid/multigrid.hpp"
#include "../parameter_input.hpp"
#include "../scalars/scalars.hpp"
#include "../utils/buffer_utils.hpp"
#include "bvals.hpp"

// MPI header
#ifdef MPI_PARALLEL
#include <mpi.h>
#endif

// BoundaryValues constructor (the first object constructed inside the MeshBlock()
// constructor): sets functions for the appropriate boundary conditions at each of the 6
// dirs of a MeshBlock
BoundaryValues::BoundaryValues(MeshBlock *pmb, BoundaryFlag *input_bcs,
                               ParameterInput *pin)
    : BoundaryBase(pmb->pmy_mesh, pmb->loc, pmb->block_size, input_bcs), pmy_block_(pmb),
      shear_send_neighbor_{}, shear_recv_neighbor_{},
      shear_send_count_{}, shear_recv_count_{} {
  // Check BC functions for each of the 6 boundaries in turn ---------------------
  for (int i=0; i<6; i++) {
    switch (block_bcs[i]) {
    case BoundaryFlag::reflect:
    case BoundaryFlag::outflow:
    case BoundaryFlag::extrapolate_outflow:
    case BoundaryFlag::user:
    case BoundaryFlag::polar_wedge:
      apply_bndry_fn_[i] = true;
      break;
    default: // already initialized to false in class
      break;
    }
  }
  // Inner x1
  nface_ = 2; nedge_ = 0;
  CheckBoundaryFlag(block_bcs[BoundaryFace::inner_x1], CoordinateDirection::X1DIR);
  CheckBoundaryFlag(block_bcs[BoundaryFace::outer_x1], CoordinateDirection::X1DIR);

  if (pmb->block_size.nx2 > 1) {
    nface_ = 4; nedge_ = 4;
    CheckBoundaryFlag(block_bcs[BoundaryFace::inner_x2], CoordinateDirection::X2DIR);
    CheckBoundaryFlag(block_bcs[BoundaryFace::outer_x2], CoordinateDirection::X2DIR);
  }

  if (pmb->block_size.nx3 > 1) {
    nface_ = 6; nedge_ = 12;
    CheckBoundaryFlag(block_bcs[BoundaryFace::inner_x3], CoordinateDirection::X3DIR);
    CheckBoundaryFlag(block_bcs[BoundaryFace::outer_x3], CoordinateDirection::X3DIR);
  }
  // Perform compatibilty checks of user selections of polar vs. polar_wedge boundaries
  if (block_bcs[BoundaryFace::inner_x2] == BoundaryFlag::polar
      || block_bcs[BoundaryFace::outer_x2] == BoundaryFlag::polar
      || block_bcs[BoundaryFace::inner_x2] == BoundaryFlag::polar_wedge
      || block_bcs[BoundaryFace::outer_x2] == BoundaryFlag::polar_wedge) {
    CheckPolarBoundaries();
  }

  // polar boundary edge-case: single MeshBlock spans the entire azimuthal (x3) range
  if ((pmb->loc.level == pmy_mesh_->root_level && pmy_mesh_->nrbx3 == 1)
      && (block_bcs[BoundaryFace::inner_x2] == BoundaryFlag::polar
       || block_bcs[BoundaryFace::outer_x2] == BoundaryFlag::polar
       || block_bcs[BoundaryFace::inner_x2] == BoundaryFlag::polar_wedge
       || block_bcs[BoundaryFace::outer_x2] == BoundaryFlag::polar_wedge))
    azimuthal_shift_.NewAthenaArray(pmb->ke + NGHOST + 2);

  // prevent reallocation of contiguous memory space for each of 4x possible calls to
  // std::vector<BoundaryVariable *>.push_back() in Hydro, Field, Gravity, PassiveScalars
  bvars.reserve(3);
  // TOOD(KGF): rename to "bvars_time_int"? What about a std::vector for bvars_sts?
  bvars_main_int.reserve(2);
  bvars_main_int_vc.reserve(2);

  // Matches initial value of Mesh::next_phys_id_
  // reserve phys=0 for former TAG_AMR=8; now hard-coded in Mesh::CreateAMRMPITag()
  bvars_next_phys_id_ = 1;

  // KGF: BVals constructor section only containing ALL shearing box-specific stuff
  // set parameters for shearing box bc and allocate buffers
  if (SHEARING_BOX) {
    // TODO(felker): add checks on the requisite number of dimensions
    // TODO(felker): move all of these to member initializer list of new shearing class
    Omega_0_ = pin->GetOrAddReal("problem", "Omega0", 0.001);
    qshear_  = pin->GetOrAddReal("problem", "qshear", 1.5);
    ShBoxCoord_ = pin->GetOrAddInteger("problem", "shboxcoord", 1);
    int level = pmb->loc.level - pmy_mesh_->root_level;
    // nblx2 is only used for allocating SimpleNeighborBlock arrays; nblx1 for loc_shear
    // TODO(felker): initialize loc_shear{0, pmy_mesh_->nrbx2*(1L << pmb->loc.level - ..)}
    // in ctor member initializer list and update as refinement occurs. And nblx2
    std::int64_t nblx1 = pmy_mesh_->nrbx1*(1L << level);
    std::int64_t nblx2 = pmy_mesh_->nrbx2*(1L << level);
    // is_shear{} in member init_list
    is_shear[0] = false;
    is_shear[1] = false;
    loc_shear[0] = 0;
    loc_shear[1] = nblx1 - 1;

    if (ShBoxCoord_ == 1) {
      int nc3 = pmb->ncells3;
      ssize_ = NGHOST*nc3;
      // TODO(KGF): much of this should be a part of InitBoundaryData()
      for (int upper=0; upper<2; upper++) {
        if (pmb->loc.lx1 == loc_shear[upper]) { // if true for shearing inner blocks
          is_shear[upper] = true;
          shbb_[upper] = new SimpleNeighborBlock[nblx2];
        } // end "if is a shearing boundary"
      }  // end loop over inner, outer shearing boundaries
    } // end "if (ShBoxCoord_ == 1)"
  } // end shearing box component of BoundaryValues ctor
}

// destructor

BoundaryValues::~BoundaryValues() {
  if (SHEARING_BOX) {
    for (int upper=0; upper<2; upper++)
      if (is_shear[upper]) delete[] shbb_[upper];
  }
}

//----------------------------------------------------------------------------------------
//! \fn void BoundaryValues::SetupPersistentMPI()
//  \brief Setup persistent MPI requests to be reused throughout the entire simulation

void BoundaryValues::SetupPersistentMPI() {
  for (auto bvars_it = bvars_main_int.begin(); bvars_it != bvars_main_int.end();
       ++bvars_it) {
    (*bvars_it)->SetupPersistentMPI();
  }

  for (auto bvars_it = bvars_main_int_vc.begin(); bvars_it != bvars_main_int_vc.end();
       ++bvars_it) {
    (*bvars_it)->SetupPersistentMPI();
  }

  // KGF: begin exclusive shearing-box section in BoundaryValues::SetupPersistentMPI()
  // initialize the shearing block lists
  if (SHEARING_BOX) {
    MeshBlock *pmb = pmy_block_;
    int nbtotal = pmy_mesh_->nbtotal;
    int *ranklist = pmy_mesh_->ranklist;
    int *nslist = pmy_mesh_->nslist;
    LogicalLocation *loclist = pmy_mesh_->loclist;

    for (int upper=0; upper<2; upper++) {
      int count = 0;
      if (is_shear[upper]) {
        for (int i=0; i<nbtotal; i++) {
          if (loclist[i].lx1 == loc_shear[upper] && loclist[i].lx3 == pmb->loc.lx3 &&
              loclist[i].level == pmb->loc.level) {
            shbb_[upper][count].gid = i;
            shbb_[upper][count].lid = i - nslist[ranklist[i]];
            shbb_[upper][count].rank = ranklist[i];
            shbb_[upper][count].level = loclist[i].level;
            count++;
          }
        }
      }
    }
  } // end KGF: exclusive shearing box portion of SetupPersistentMPI()
  return;
}

//----------------------------------------------------------------------------------------
//! \fn void BoundaryValues::CheckUserBoundaries()
//  \brief checks if the boundary functions are correctly enrolled (this compatibility
//  check is performed at the top of Mesh::Initialize(), after calling ProblemGenerator())

void BoundaryValues::CheckUserBoundaries() {
  for (int i=0; i<nface_; i++) {
    if (block_bcs[i] == BoundaryFlag::user) {
      if (pmy_mesh_->BoundaryFunction_[i] == nullptr) {
        std::stringstream msg;
        msg << "### FATAL ERROR in BoundaryValues::CheckBoundary" << std::endl
            << "A user-defined boundary is specified but the actual boundary function "
            << "is not enrolled in direction " << i  << " (in [0,6])." << std::endl;
        ATHENA_ERROR(msg);
      }
    }
  }
  return;
}

//----------------------------------------------------------------------------------------
//! \fn void BoundaryValues::StartReceiving(BoundaryCommSubset phase)
//  \brief initiate MPI_Irecv()

void BoundaryValues::StartReceiving(BoundaryCommSubset phase) {
  for (auto bvars_it = bvars_main_int.begin(); bvars_it != bvars_main_int.end();
       ++bvars_it) {
    (*bvars_it)->StartReceiving(phase);
  }
<<<<<<< HEAD

  if (phase != BoundaryCommSubset::gr_amr) {
    for (auto bvars_it = bvars_main_int_vc.begin(); bvars_it != bvars_main_int_vc.end();
         ++bvars_it) {
      (*bvars_it)->StartReceiving(phase);
    }
=======
  if(phase != BoundaryCommSubset::gr_amr){
  for (auto bvars_it = bvars_main_int_vc.begin(); bvars_it != bvars_main_int_vc.end();
       ++bvars_it) {
    (*bvars_it)->StartReceiving(phase);
>>>>>>> db34b64b
  }
  }
  // KGF: begin shearing-box exclusive section of original StartReceivingForInit()
  // find send_block_id and recv_block_id;
  if (SHEARING_BOX) {
    StartReceivingShear(phase);
  }
  return;
}


void BoundaryValues::StartReceivingShear(BoundaryCommSubset phase) {
  switch (phase) {
    case BoundaryCommSubset::mesh_init:
      //FindShearBlock(pmy_mesh_->time);
      break;
    case BoundaryCommSubset::all:
      // KGF: must pass "time" parameter from time_integrator.cpp
      //FindShearBlock(time);

      // KGF: cannot simply combine StartReceivingShear() at end of StartReceiving()
      // (which is done for ClearBoundary), because the "shared"/non-virtual fn
      // BoundaryValues::FindShearBlock() must be called in between 2x fns

      // TODO(felker): consider calling FindShearBlock() at the beginning of this fn,
      // which will allow the 2x StartReceiving() to be combined
      for (auto bvar : bvars_main_int) {
        bvar->StartReceivingShear(phase);
      }
      break;
    case BoundaryCommSubset::gr_amr:
      // shearing box is currently incompatible with both GR and AMR
      std::stringstream msg;
      msg << "### FATAL ERROR in BoundaryValues::StartReceiving" << std::endl
          << "BoundaryCommSubset::gr_amr was passed as the 'phase' argument while\n"
          << "SHEARING_BOX=1 is enabled. Shearing box calculations are currently\n"
          << "incompatible with both AMR and GR" << std::endl;
      ATHENA_ERROR(msg);
      break;
  }
  return;
}


//----------------------------------------------------------------------------------------
//! \fn void BoundaryValues::ClearBoundary(BoundaryCommSubset phase)
//  \brief clean up the boundary flags after each loop

void BoundaryValues::ClearBoundary(BoundaryCommSubset phase) {
  // Note BoundaryCommSubset::mesh_init corresponds to initial exchange of conserved fluid
  // variables and magentic fields, while BoundaryCommSubset::gr_amr corresponds to fluid
  // primitive variables sent only in the case of GR with refinement
  for (auto bvars_it = bvars_main_int.begin(); bvars_it != bvars_main_int.end();
       ++bvars_it) {
    (*bvars_it)->ClearBoundary(phase);
  }

  for (auto bvars_it = bvars_main_int_vc.begin(); bvars_it != bvars_main_int_vc.end();
       ++bvars_it) {
    (*bvars_it)->ClearBoundary(phase);
  }
  return;
}

//----------------------------------------------------------------------------------------
//! \fn void BoundaryValues::ApplyPhysicalBoundaries(const Real time, const Real dt)
//  \brief Apply all the physical boundary conditions for both hydro and field

void BoundaryValues::ApplyPhysicalBoundaries(const Real time, const Real dt) {
  MeshBlock *pmb = pmy_block_;
  Coordinates *pco = pmb->pcoord;
  int bis = pmb->is - NGHOST, bie = pmb->ie + NGHOST,
      bjs = pmb->js, bje = pmb->je,
      bks = pmb->ks, bke = pmb->ke;

  // Extend the transverse limits that correspond to periodic boundaries as they are
  // updated: x1, then x2, then x3
  if (!apply_bndry_fn_[BoundaryFace::inner_x2] && pmb->block_size.nx2 > 1)
    bjs = pmb->js - NGHOST;
  if (!apply_bndry_fn_[BoundaryFace::outer_x2] && pmb->block_size.nx2 > 1)
    bje = pmb->je + NGHOST;
  if (!apply_bndry_fn_[BoundaryFace::inner_x3] && pmb->block_size.nx3 > 1)
    bks = pmb->ks - NGHOST;
  if (!apply_bndry_fn_[BoundaryFace::outer_x3] && pmb->block_size.nx3 > 1)
    bke = pmb->ke + NGHOST;

  // KGF: temporarily hardcode Hydro and Field access for coupling in EOS U(W) + calc bcc
  // and when passed to user-defined boundary function stored in function pointer array

  // KGF: COUPLING OF QUANTITIES (must be manually specified)
  // downcast BoundaryVariable ptrs to known derived class types: RTTI via dynamic_cast
  HydroBoundaryVariable *phbvar = nullptr;
  Hydro *ph = nullptr;

  if (FLUID_ENABLED) {
    ph = pmb->phydro;
    phbvar = dynamic_cast<HydroBoundaryVariable *>(bvars_main_int[0]);
  }

  // TODO(KGF): passing nullptrs (pf) if no MHD (coarse_* no longer in MeshRefinement)
  // (may be fine to unconditionally directly set to pmb->pfield. See bvals_refine.cpp)

  FaceCenteredBoundaryVariable *pfbvar = nullptr;
  Field *pf = nullptr;
  if (MAGNETIC_FIELDS_ENABLED) {
    pf = pmb->pfield;
    pfbvar = dynamic_cast<FaceCenteredBoundaryVariable *>(bvars_main_int[1]);
  }
  PassiveScalars *ps = nullptr;
  if (NSCALARS > 0) {
    ps = pmb->pscalars;
  }

  // Apply boundary function on inner-x1 and update W,bcc (if not periodic)
  if (apply_bndry_fn_[BoundaryFace::inner_x1]) {
    DispatchBoundaryFunctions(pmb, pco, time, dt,
                              pmb->is, pmb->ie, bjs, bje, bks, bke, NGHOST,
                              ph->w, pf->b, BoundaryFace::inner_x1,
                              bvars_main_int);
    // KGF: COUPLING OF QUANTITIES (must be manually specified)
    if (MAGNETIC_FIELDS_ENABLED) {
      pmb->pfield->CalculateCellCenteredField(pf->b, pf->bcc, pco,
                                              pmb->is-NGHOST, pmb->is-1,
                                              bjs, bje, bks, bke);
    }

    if (FLUID_ENABLED){
      pmb->peos->PrimitiveToConserved(ph->w, pf->bcc, ph->u, pco,
                                      pmb->is-NGHOST, pmb->is-1, bjs, bje, bks, bke);
    }

    if (NSCALARS > 0) {
      pmb->peos->PassiveScalarPrimitiveToConserved(
        ps->r, ph->w, ps->s, pco, pmb->is-NGHOST, pmb->is-1, bjs, bje, bks, bke);
    }
  }

  // Apply boundary function on outer-x1 and update W,bcc (if not periodic)
  if (apply_bndry_fn_[BoundaryFace::outer_x1]) {
    DispatchBoundaryFunctions(pmb, pco, time, dt,
                              pmb->is, pmb->ie, bjs, bje, bks, bke, NGHOST,
                              ph->w, pf->b, BoundaryFace::outer_x1,
                              bvars_main_int);
    // KGF: COUPLING OF QUANTITIES (must be manually specified)
    if (MAGNETIC_FIELDS_ENABLED) {
      pmb->pfield->CalculateCellCenteredField(pf->b, pf->bcc, pco,
                                              pmb->ie+1, pmb->ie+NGHOST,
                                              bjs, bje, bks, bke);
    }

    if (FLUID_ENABLED) {
      pmb->peos->PrimitiveToConserved(ph->w, pf->bcc, ph->u, pco,
                                      pmb->ie+1, pmb->ie+NGHOST, bjs, bje, bks, bke);
    }

    if (NSCALARS > 0) {
      pmb->peos->PassiveScalarPrimitiveToConserved(
        ps->r, ph->w, ps->s, pco, pmb->ie+1, pmb->ie+NGHOST, bjs, bje, bks, bke);
    }
  }

  if (pmb->block_size.nx2 > 1) { // 2D or 3D
    // Apply boundary function on inner-x2 and update W,bcc (if not periodic)
    if (apply_bndry_fn_[BoundaryFace::inner_x2]) {
      DispatchBoundaryFunctions(pmb, pco, time, dt,
                                bis, bie, pmb->js, pmb->je, bks, bke, NGHOST,
                                ph->w, pf->b, BoundaryFace::inner_x2,
                                bvars_main_int);
      // KGF: COUPLING OF QUANTITIES (must be manually specified)
      if (MAGNETIC_FIELDS_ENABLED) {
        pmb->pfield->CalculateCellCenteredField(pf->b, pf->bcc, pco,
                                                bis, bie, pmb->js-NGHOST, pmb->js-1,
                                                bks, bke);
      }

      if (FLUID_ENABLED) {
        pmb->peos->PrimitiveToConserved(ph->w, pf->bcc, ph->u, pco,
                                        bis, bie, pmb->js-NGHOST, pmb->js-1, bks, bke);
      }

      if (NSCALARS > 0) {
        pmb->peos->PassiveScalarPrimitiveToConserved(
            ps->r, ph->w, ps->s, pco, bis, bie, pmb->js-NGHOST, pmb->js-1, bks, bke);
      }
    }

    // Apply boundary function on outer-x2 and update W,bcc (if not periodic)
    if (apply_bndry_fn_[BoundaryFace::outer_x2]) {
      DispatchBoundaryFunctions(pmb, pco, time, dt,
                                bis, bie, pmb->js, pmb->je, bks, bke, NGHOST,
                                ph->w, pf->b, BoundaryFace::outer_x2,
                                bvars_main_int);
      // KGF: COUPLING OF QUANTITIES (must be manually specified)
      if (MAGNETIC_FIELDS_ENABLED) {
        pmb->pfield->CalculateCellCenteredField(pf->b, pf->bcc, pco,
                                                bis, bie, pmb->je+1, pmb->je+NGHOST,
                                                bks, bke);
      }

      if (FLUID_ENABLED) {
        pmb->peos->PrimitiveToConserved(ph->w, pf->bcc, ph->u, pco,
                                        bis, bie, pmb->je+1, pmb->je+NGHOST, bks, bke);
      }

      if (NSCALARS > 0) {
        pmb->peos->PassiveScalarPrimitiveToConserved(
          ps->r, ph->w, ps->s, pco, bis, bie, pmb->je+1, pmb->je+NGHOST, bks, bke);
      }
    }
  }

  if (pmb->block_size.nx3 > 1) { // 3D
    bjs = pmb->js - NGHOST;
    bje = pmb->je + NGHOST;

    // Apply boundary function on inner-x3 and update W,bcc (if not periodic)
    if (apply_bndry_fn_[BoundaryFace::inner_x3]) {
      DispatchBoundaryFunctions(pmb, pco, time, dt,
                                bis, bie, bjs, bje, pmb->ks, pmb->ke, NGHOST,
                                ph->w, pf->b, BoundaryFace::inner_x3,
                                bvars_main_int);
      // KGF: COUPLING OF QUANTITIES (must be manually specified)
      if (MAGNETIC_FIELDS_ENABLED) {
        pmb->pfield->CalculateCellCenteredField(pf->b, pf->bcc, pco,
                                                bis, bie, bjs, bje,
                                                pmb->ks-NGHOST, pmb->ks-1);
      }

      if (FLUID_ENABLED) {
        pmb->peos->PrimitiveToConserved(ph->w, pf->bcc, ph->u, pco,
                                        bis, bie, bjs, bje, pmb->ks-NGHOST, pmb->ks-1);
      }

      if (NSCALARS > 0) {
        pmb->peos->PassiveScalarPrimitiveToConserved(
            ps->r, ph->w, ps->s, pco, bis, bie, bjs, bje, pmb->ks-NGHOST, pmb->ks-1);
      }
    }

    // Apply boundary function on outer-x3 and update W,bcc (if not periodic)
    if (apply_bndry_fn_[BoundaryFace::outer_x3]) {
      DispatchBoundaryFunctions(pmb, pco, time, dt,
                                bis, bie, bjs, bje, pmb->ks, pmb->ke, NGHOST,
                                ph->w, pf->b, BoundaryFace::outer_x3,
                                bvars_main_int);
      // KGF: COUPLING OF QUANTITIES (must be manually specified)
      if (MAGNETIC_FIELDS_ENABLED) {
        pmb->pfield->CalculateCellCenteredField(pf->b, pf->bcc, pco,
                                                bis, bie, bjs, bje,
                                                pmb->ke+1, pmb->ke+NGHOST);
      }

      if (FLUID_ENABLED) {
      pmb->peos->PrimitiveToConserved(ph->w, pf->bcc, ph->u, pco,
                                      bis, bie, bjs, bje, pmb->ke+1, pmb->ke+NGHOST);
      }

      if (NSCALARS > 0) {
        pmb->peos->PassiveScalarPrimitiveToConserved(
            ps->r, ph->w, ps->s, pco, bis, bie, bjs, bje, pmb->ke+1, pmb->ke+NGHOST);
      }
    }
  }
  return;
}


//----------------------------------------------------------------------------------------
//! \fn void BoundaryValues::ApplyPhysicalVertexCenteredBoundaries(const Real time, const Real dt)
//  \brief Apply all the physical boundary conditions vertex centered fields

void BoundaryValues::ApplyPhysicalVertexCenteredBoundaries(const Real time, const Real dt) {
  MeshBlock *pmb = pmy_block_;
  Coordinates *pco = pmb->pcoord;
  int bis = pmb->ivs - NGHOST, bie = pmb->ive + NGHOST,
      bjs = pmb->jvs, bje = pmb->jve,
      bks = pmb->kvs, bke = pmb->kve;

  // Extend the transverse limits that correspond to periodic boundaries as they are
  // updated: x1, then x2, then x3
  if (!apply_bndry_fn_[BoundaryFace::inner_x2] && pmb->block_size.nx2 > 1)
    bjs = pmb->jvs - NGHOST;
  if (!apply_bndry_fn_[BoundaryFace::outer_x2] && pmb->block_size.nx2 > 1)
    bje = pmb->jve + NGHOST;
  if (!apply_bndry_fn_[BoundaryFace::inner_x3] && pmb->block_size.nx3 > 1)
    bks = pmb->kvs - NGHOST;
  if (!apply_bndry_fn_[BoundaryFace::outer_x3] && pmb->block_size.nx3 > 1)
    bke = pmb->kve + NGHOST;

  // KGF: temporarily hardcode Hydro and Field access for coupling in EOS U(W) + calc bcc
  // and when passed to user-defined boundary function stored in function pointer array

  // KGF: COUPLING OF QUANTITIES (must be manually specified)
  // downcast BoundaryVariable ptrs to known derived class types: RTTI via dynamic_cast
  Hydro *ph = nullptr;
  Field *pf = nullptr;

  // Apply boundary function on inner-x1 and update W,bcc (if not periodic)
  if (apply_bndry_fn_[BoundaryFace::inner_x1]) {
    DispatchBoundaryFunctions(pmb, pco, time, dt,
                              pmb->ivs, pmb->ive, bjs, bje, bks, bke, NGHOST,
                              ph->w, pf->b, BoundaryFace::inner_x1,
                              bvars_main_int_vc);
  }

  // Apply boundary function on outer-x1 and update W,bcc (if not periodic)
  if (apply_bndry_fn_[BoundaryFace::outer_x1]) {
    DispatchBoundaryFunctions(pmb, pco, time, dt,
                              pmb->ivs, pmb->ive, bjs, bje, bks, bke, NGHOST,
                              ph->w, pf->b, BoundaryFace::outer_x1,
                              bvars_main_int_vc);
  }

  if (pmb->block_size.nx2 > 1) { // 2D or 3D
    // Apply boundary function on inner-x2 and update W,bcc (if not periodic)
    if (apply_bndry_fn_[BoundaryFace::inner_x2]) {
      DispatchBoundaryFunctions(pmb, pco, time, dt,
                                bis, bie, pmb->jvs, pmb->jve, bks, bke, NGHOST,
                                ph->w, pf->b, BoundaryFace::inner_x2,
                                bvars_main_int_vc);
    }

    // Apply boundary function on outer-x2 and update W,bcc (if not periodic)
    if (apply_bndry_fn_[BoundaryFace::outer_x2]) {
      DispatchBoundaryFunctions(pmb, pco, time, dt,
                                bis, bie, pmb->jvs, pmb->jve, bks, bke, NGHOST,
                                ph->w, pf->b, BoundaryFace::outer_x2,
                                bvars_main_int_vc);
    }
  }

  if (pmb->block_size.nx3 > 1) { // 3D
    bjs = pmb->jvs - NGHOST;
    bje = pmb->jve + NGHOST;

    // Apply boundary function on inner-x3 and update W,bcc (if not periodic)
    if (apply_bndry_fn_[BoundaryFace::inner_x3]) {
      DispatchBoundaryFunctions(pmb, pco, time, dt,
                                bis, bie, bjs, bje, pmb->kvs, pmb->kve, NGHOST,
                                ph->w, pf->b, BoundaryFace::inner_x3,
                                bvars_main_int_vc);
    }

    // Apply boundary function on outer-x3 and update W,bcc (if not periodic)
    if (apply_bndry_fn_[BoundaryFace::outer_x3]) {
      DispatchBoundaryFunctions(pmb, pco, time, dt,
                                bis, bie, bjs, bje, pmb->kvs, pmb->kve, NGHOST,
                                ph->w, pf->b, BoundaryFace::outer_x3,
                                bvars_main_int_vc);
    }
  }
  return;
}

// KGF: should "bvars_it" be fixed in this class member function? Or passed as argument?
// BD: Yes, yes it should
void BoundaryValues::DispatchBoundaryFunctions(
    MeshBlock *pmb, Coordinates *pco, Real time, Real dt,
    int il, int iu, int jl, int ju, int kl, int ku, int ngh,
    AthenaArray<Real> &prim, FaceField &b, BoundaryFace face,
    std::vector<BoundaryVariable *> &bvars_main) {
  if (block_bcs[face] ==  BoundaryFlag::user) {  // user-enrolled BCs
    pmy_mesh_->BoundaryFunction_[face](pmb, pco, prim, b, time, dt,
                                       il, iu, jl, ju, kl, ku, ngh);
  }
  // KGF: this is only to silence the compiler -Wswitch warnings about not handling the
  // "undef" case when considering all possible BoundaryFace enumerator values. If "undef"
  // is actually passed to this function, it will likely die before that ATHENA_ERROR()
  // call, as it tries to access block_bcs[-1]
  std::stringstream msg;
  msg << "### FATAL ERROR in DispatchBoundaryFunctions" << std::endl
      << "face = BoundaryFace::undef passed to this function" << std::endl;

  // For any function in the BoundaryPhysics interface class, iterate over
  // BoundaryVariable pointers "enrolled"
  for (auto bvars_it = bvars_main.begin(); bvars_it != bvars_main.end();
       ++bvars_it) {
    switch (block_bcs[face]) {
    case BoundaryFlag::user: // handled above, outside loop over BoundaryVariable objs
      break;
    case BoundaryFlag::reflect:
      switch (face) {
      case BoundaryFace::undef:
        ATHENA_ERROR(msg);
      case BoundaryFace::inner_x1:
        (*bvars_it)->ReflectInnerX1(time, dt, il, jl, ju, kl, ku, ngh);
        break;
      case BoundaryFace::outer_x1:
        (*bvars_it)->ReflectOuterX1(time, dt, iu, jl, ju, kl, ku, ngh);
        break;
      case BoundaryFace::inner_x2:
        (*bvars_it)->ReflectInnerX2(time, dt, il, iu, jl, kl, ku, ngh);
        break;
      case BoundaryFace::outer_x2:
        (*bvars_it)->ReflectOuterX2(time, dt, il, iu, ju, kl, ku, ngh);
        break;
      case BoundaryFace::inner_x3:
        (*bvars_it)->ReflectInnerX3(time, dt, il, iu, jl, ju, kl, ngh);
        break;
      case BoundaryFace::outer_x3:
        (*bvars_it)->ReflectOuterX3(time, dt, il, iu, jl, ju, ku, ngh);
        break;
      }
      break;
    case BoundaryFlag::outflow:
      switch (face) {
      case BoundaryFace::undef:
        ATHENA_ERROR(msg);
      case BoundaryFace::inner_x1:
        (*bvars_it)->OutflowInnerX1(time, dt, il, jl, ju, kl, ku, ngh);
        break;
      case BoundaryFace::outer_x1:
        (*bvars_it)->OutflowOuterX1(time, dt, iu, jl, ju, kl, ku, ngh);
        break;
      case BoundaryFace::inner_x2:
        (*bvars_it)->OutflowInnerX2(time, dt, il, iu, jl, kl, ku, ngh);
        break;
      case BoundaryFace::outer_x2:
        (*bvars_it)->OutflowOuterX2(time, dt, il, iu, ju, kl, ku, ngh);
        break;
      case BoundaryFace::inner_x3:
        (*bvars_it)->OutflowInnerX3(time, dt, il, iu, jl, ju, kl, ngh);
        break;
      case BoundaryFace::outer_x3:
        (*bvars_it)->OutflowOuterX3(time, dt, il, iu, jl, ju, ku, ngh);
        break;
      }
      break;
    case BoundaryFlag::extrapolate_outflow:
      switch (face) {
      case BoundaryFace::undef:
        ATHENA_ERROR(msg);
      case BoundaryFace::inner_x1:
        (*bvars_it)->ExtrapolateOutflowInnerX1(time, dt, il, jl, ju, kl, ku, ngh);
        break;
      case BoundaryFace::outer_x1:
        (*bvars_it)->ExtrapolateOutflowOuterX1(time, dt, iu, jl, ju, kl, ku, ngh);
        break;
      case BoundaryFace::inner_x2:
        (*bvars_it)->ExtrapolateOutflowInnerX2(time, dt, il, iu, jl, kl, ku, ngh);
        break;
      case BoundaryFace::outer_x2:
        (*bvars_it)->ExtrapolateOutflowOuterX2(time, dt, il, iu, ju, kl, ku, ngh);
        break;
      case BoundaryFace::inner_x3:
        (*bvars_it)->ExtrapolateOutflowInnerX3(time, dt, il, iu, jl, ju, kl, ngh);
        break;
      case BoundaryFace::outer_x3:
        (*bvars_it)->ExtrapolateOutflowOuterX3(time, dt, il, iu, jl, ju, ku, ngh);
        break;
      }
      break;

    case BoundaryFlag::polar_wedge:
      switch (face) {
      case BoundaryFace::undef:
        ATHENA_ERROR(msg);
      case BoundaryFace::inner_x2:
        (*bvars_it)->PolarWedgeInnerX2(time, dt, il, iu, jl, kl, ku, ngh);
        break;
      case BoundaryFace::outer_x2:
        (*bvars_it)->PolarWedgeOuterX2(time, dt, il, iu, ju, kl, ku, ngh);
        break;
      default:
        std::stringstream msg_polar;
        msg_polar << "### FATAL ERROR in DispatchBoundaryFunctions" << std::endl
                  << "Attempting to call polar wedge boundary function on \n"
                  << "MeshBlock boundary other than inner x2 or outer x2"
                  << std::endl;
        ATHENA_ERROR(msg_polar);
      }
        break;
      default:
        std::stringstream msg_flag;
        msg_flag << "### FATAL ERROR in DispatchBoundaryFunctions" << std::endl
                 << "No BoundaryPhysics function associated with provided\n"
                 << "block_bcs[" << face << "] = BoundaryFlag::"
                 << GetBoundaryString(block_bcs[face]) << std::endl;
        ATHENA_ERROR(msg);
        break;
    } // end switch (block_bcs[face])
  } // end loop over BoundaryVariable *
}


//--------------------------------------------------------------------------------------
//! \fn void BoundaryValues::ComputeShear(const Real time)
//  \brief Calculate the following quantities:
//  send_gid recv_gid send_lid recv_lid send_rank recv_rank,
//  send_size_hydro  recv_size_hydro: for MPI_Irecv
//  eps_,joverlap_: for update the conservative

// TODO(felker): consider breaking up this ~200 (originally 400)line function:

void BoundaryValues::ComputeShear(const Real time) {
  MeshBlock *pmb = pmy_block_;
  Coordinates *pco = pmb->pcoord;
  Mesh *pmesh = pmb->pmy_mesh;
  int nx2 = pmb->block_size.nx2;
  int js = pmb->js; int je = pmb->je;

  int level = pmb->loc.level - pmesh->root_level;
  // TODO(felker): share nblx2 with ctor?
  std::int64_t nblx2 = pmesh->nrbx2*(1L << level);

  // Update the amount of shear:
  Real x1size = pmy_mesh_->mesh_size.x1max - pmy_mesh_->mesh_size.x1min;
  Real x2size = pmy_mesh_->mesh_size.x2max - pmy_mesh_->mesh_size.x2min;
  qomL_ = qshear_*Omega_0_*x1size;
  Real yshear = qomL_*time;
  Real deltay = std::fmod(yshear, x2size);
  int joffset = static_cast<int>(deltay/pco->dx2v(js)); // assumes uniform grid in azimuth
  int Ngrids  = static_cast<int>(joffset/nx2);
  joverlap_   = joffset - Ngrids*nx2;
  eps_ = (std::fmod(deltay, pco->dx2v(js)))/pco->dx2v(js);

  // TODO(felker): generalize from inner case. If upper==1, swap all send/recv arrays:
  // shear_send_neighbor_[][], shear_recv_neighbor_[][]
  // shear_send_count_*_ / shear_recv_count_*_
  for (int upper=0; upper<2; upper++) {
    if (is_shear[upper]) {
      int *counts1 = shear_send_count_[upper];
      int *counts2 = shear_recv_count_[upper];
      SimpleNeighborBlock *nb1 = shear_send_neighbor_[upper];
      SimpleNeighborBlock *nb2 = shear_recv_neighbor_[upper];
      // permute the 2x pairs of send/recv variables if we are at the outer shear boundary
      if (upper) {
        std::swap(counts1, counts2);
        std::swap(nb1, nb2);
      }

      for (int n=0; n<4; n++) {
        nb1[n].gid  = -1;
        nb1[n].lid  = -1;
        nb1[n].rank  = -1;

        nb2[n].gid  = -1;
        nb2[n].lid  = -1;
        nb2[n].rank  = -1;

        counts1[n] = 0;
        counts2[n] = 0;
      }

      int jblock = 0;
      for (int j=0; j<nblx2; j++) {
        // find global index of current MeshBlock on the shearing boundary block list
        if (shbb_[upper][j].gid == pmb->gid) jblock = j;
      }
      // send [js-NGHOST:je-joverlap] of the current MeshBlock to the shearing neighbor
      // attach [je-joverlap+1:MIN(je-joverlap + NGHOST, je-js+1)] to its right end.
      std::int64_t jtmp = jblock + Ngrids;
      if (jtmp > (nblx2 - 1)) jtmp -= nblx2;
      // TODO(felker): replace this with C++ copy semantics (also copy shbb_.level!):
      nb1[1].gid  = shbb_[upper][jtmp].gid;
      nb1[1].rank = shbb_[upper][jtmp].rank;
      nb1[1].lid  = shbb_[upper][jtmp].lid;

      int nx_attach = std::min(je - js - joverlap_ + 1 + NGHOST, je -js + 1);
      // KGF: ssize_=NGHOST*nc3 is unset if ShBoxCoord==2. Is this fine?
      // all counts are scaled by (nu_+1) e.g. NHYDRO in cc/
      counts1[1] = nx_attach;

      // recv [js+joverlap:je] of the current MeshBlock to the shearing neighbor
      // attach [je+1:MIN(je+NGHOST, je+joverlap)] to its right end.
      jtmp = jblock - Ngrids;
      if (jtmp < 0) jtmp += nblx2;
      nb2[1].gid  = shbb_[upper][jtmp].gid;
      nb2[1].rank = shbb_[upper][jtmp].rank;
      nb2[1].lid  = shbb_[upper][jtmp].lid;

      counts2[1] = nx_attach;

      // KGF: what is going on in the above code (since the end of the "for" loop)?

      // if there is overlap to next blocks
      if (joverlap_ != 0) {
        // COMMENT SYNTAX: inner then outer (x1) boundaries
        // send to the right
        // recv from the right
        jtmp = jblock + (Ngrids + 1);
        if (jtmp > (nblx2 - 1)) jtmp -= nblx2;
        nb1[0].gid  = shbb_[upper][jtmp].gid;
        nb1[0].rank = shbb_[upper][jtmp].rank;
        nb1[0].lid  = shbb_[upper][jtmp].lid;

        int nx_exchange = std::min(joverlap_+NGHOST, je -js + 1);
        counts1[0] = nx_exchange;

        // receive from its left
        // send to its left
        jtmp = jblock - (Ngrids + 1);
        if (jtmp < 0) jtmp += nblx2;
        nb2[0].gid  = shbb_[upper][jtmp].gid;
        nb2[0].rank = shbb_[upper][jtmp].rank;
        nb2[0].lid  = shbb_[upper][jtmp].lid;

        counts2[0] = nx_exchange;

        // deal the left boundary cells with send[2]
        if (joverlap_ > (nx2 - NGHOST)) {
          // send to Right
          // send to left
          jtmp = jblock + (Ngrids + 2);
          while (jtmp > (nblx2 - 1)) jtmp -= nblx2;
          nb1[2].gid  = shbb_[upper][jtmp].gid;
          nb1[2].rank = shbb_[upper][jtmp].rank;
          nb1[2].lid  = shbb_[upper][jtmp].lid;

          int nx_exchange_left = joverlap_ - (nx2 - NGHOST);
          counts1[2] = nx_exchange_left;

          // recv from Left
          // send to right
          jtmp = jblock - (Ngrids + 2);
          while (jtmp < 0) jtmp += nblx2;
          nb2[2].gid  = shbb_[upper][jtmp].gid;
          nb2[2].rank = shbb_[upper][jtmp].rank;
          nb2[2].lid  = shbb_[upper][jtmp].lid;

          counts2[2] = nx_exchange_left;
        }
        // deal with the right boundary cells with send[3]
        if (joverlap_ < NGHOST) {
          jtmp = jblock + (Ngrids - 1);
          while (jtmp > (nblx2 - 1)) jtmp -= nblx2;
          while (jtmp < 0) jtmp += nblx2;
          nb1[3].gid  = shbb_[upper][jtmp].gid;
          nb1[3].rank = shbb_[upper][jtmp].rank;
          nb1[3].lid  = shbb_[upper][jtmp].lid;

          int nx_exchange_right = NGHOST - joverlap_;
          counts1[3] = nx_exchange_right;

          jtmp = jblock - (Ngrids - 1);
          while (jtmp > (nblx2 - 1)) jtmp -= nblx2;
          while (jtmp < 0) jtmp += nblx2;
          nb2[3].gid  = shbb_[upper][jtmp].gid;
          nb2[3].rank = shbb_[upper][jtmp].rank;
          nb2[3].lid  = shbb_[upper][jtmp].lid;

          counts2[3] = nx_exchange_right;
        }
      } else {  // joverlap_ == 0
        // send [je-(NGHOST-1):je] to Right (outer x2)
        // recv [je + 1:je+NGHOST] from Left
        jtmp = jblock + (Ngrids + 1);
        while (jtmp > (nblx2 - 1)) jtmp -= nblx2;
        nb1[2].gid  = shbb_[upper][jtmp].gid;
        nb1[2].rank = shbb_[upper][jtmp].rank;
        nb1[2].lid  = shbb_[upper][jtmp].lid;

        int nx_exchange = NGHOST;
        counts1[2] = nx_exchange;

        // recv [js-NGHOST:js-1] from Left
        // send [js:js+NGHOST-1] to Right
        jtmp = jblock - (Ngrids + 1);
        while (jtmp < 0) jtmp += nblx2;
        nb2[2].gid  = shbb_[upper][jtmp].gid;
        nb2[2].rank = shbb_[upper][jtmp].rank;
        nb2[2].lid  = shbb_[upper][jtmp].lid;

        counts2[2] = nx_exchange;

        // send [js:js+(NGHOST-1)] to Left (inner x2)
        // recv [js-NGHOST:js-1] from Left
        jtmp = jblock + (Ngrids - 1);
        while (jtmp > (nblx2 - 1)) jtmp -= nblx2;
        while (jtmp < 0) jtmp += nblx2;
        nb1[3].gid  = shbb_[upper][jtmp].gid;
        nb1[3].rank = shbb_[upper][jtmp].rank;
        nb1[3].lid  = shbb_[upper][jtmp].lid;

        counts1[3] = nx_exchange;

        // recv [je + 1:je+(NGHOST-1)] from Right (outer x2)
        // send [je-(NGHOST-1):je] to Right
        jtmp = jblock - (Ngrids - 1);
        while (jtmp > (nblx2 - 1)) jtmp -= nblx2;
        while (jtmp < 0) jtmp += nblx2;
        nb2[3].gid  = shbb_[upper][jtmp].gid;
        nb2[3].rank = shbb_[upper][jtmp].rank;
        nb2[3].lid  = shbb_[upper][jtmp].lid;

        counts2[3] = nx_exchange;
      }
    }
  } // end loop over inner, outer shearing boundaries

  for (auto bvar : bvars_main_int) {
    bvar->ComputeShear(time);
  }
  return;
}


// Public function, to be called in MeshBlock ctor for keeping MPI tag bitfields
// consistent across MeshBlocks, even if certain MeshBlocks only construct a subset of
// physical variable classes

int BoundaryValues::AdvanceCounterPhysID(int num_phys) {
#ifdef MPI_PARALLEL
  // TODO(felker): add safety checks? input, output are positive, obey <= 31= MAX_NUM_PHYS
  int start_id = bvars_next_phys_id_;
  bvars_next_phys_id_ += num_phys;
  return start_id;
#else
  return 0;
#endif
}<|MERGE_RESOLUTION|>--- conflicted
+++ resolved
@@ -225,20 +225,12 @@
        ++bvars_it) {
     (*bvars_it)->StartReceiving(phase);
   }
-<<<<<<< HEAD
 
   if (phase != BoundaryCommSubset::gr_amr) {
     for (auto bvars_it = bvars_main_int_vc.begin(); bvars_it != bvars_main_int_vc.end();
          ++bvars_it) {
       (*bvars_it)->StartReceiving(phase);
     }
-=======
-  if(phase != BoundaryCommSubset::gr_amr){
-  for (auto bvars_it = bvars_main_int_vc.begin(); bvars_it != bvars_main_int_vc.end();
-       ++bvars_it) {
-    (*bvars_it)->StartReceiving(phase);
->>>>>>> db34b64b
-  }
   }
   // KGF: begin shearing-box exclusive section of original StartReceivingForInit()
   // find send_block_id and recv_block_id;
