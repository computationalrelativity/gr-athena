--- conflicted
+++ resolved
@@ -66,33 +66,13 @@
 
   // If user-requested time integrator is type 3S*, allocate additional memory registers
   std::string integrator = pin->GetOrAddString("time", "integrator", "vl2");
-  if (integrator == "ssprk5_4" || STS_ENABLED)
+  if (integrator == "ssprk5_4" || STS_ENABLED) {
     // future extension may add "int nregister" to Hydro class
-<<<<<<< HEAD
-    u2.NewAthenaArray(NHYDRO, ncells3, ncells2, ncells1);
-
-  flux[X1DIR].NewAthenaArray(NHYDRO, ncells3, ncells2, ncells1+1);
-  if (pmy_block->block_size.nx2 > 1)
-    flux[X2DIR].NewAthenaArray(NHYDRO, ncells3, ncells2+1, ncells1);
-  if (pmy_block->block_size.nx3 > 1)
-    flux[X3DIR].NewAthenaArray(NHYDRO, ncells3+1, ncells2, ncells1);
-
-  // allocate prolongation buffers
-  if (pmy_block->pmy_mesh->multilevel) {
-    int ncc1 = pmb->block_size.nx1/2 + 2*NGHOST;
-    int ncc2 = 1;
-    if (pmb->block_size.nx2 > 1) ncc2 = pmb->block_size.nx2/2 + 2*NGHOST;
-    int ncc3 = 1;
-    if (pmb->block_size.nx3 > 1) ncc3 = pmb->block_size.nx3/2 + 2*NGHOST;
-    coarse_cons_.NewAthenaArray(NHYDRO, ncc3, ncc2, ncc1);
-    coarse_prim_.NewAthenaArray(NHYDRO, ncc3, ncc2, ncc1);
-    // "Enroll" in S/AMR by adding to vector of tuples of pointers in MeshRefinement class
-=======
     u2.NewAthenaArray(NHYDRO, nc3, nc2, nc1);
+  }
 
   // "Enroll" in S/AMR by adding to vector of tuples of pointers in MeshRefinement class
-  if (pm->multilevel == true) {
->>>>>>> 7e90e93d
+  if (pm->multilevel) {
     pmy_block->pmr->AddToRefinement(&u, &coarse_cons_);
   }
 
