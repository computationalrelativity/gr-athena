//========================================================================================
// Athena++ astrophysical MHD code
// Copyright(C) 2014 James M. Stone <jmstone@princeton.edu> and other code contributors
// Licensed under the 3-clause BSD License, see LICENSE file for details
//========================================================================================
//! \file eostaudyn_ps_hydro_gr.cpp
//  \brief Implements functions for going between primitive and conserved variables in
//  general-relativistic hydrodynamics, as well as for computing wavespeeds.

// C++ headers
#include <algorithm>
#include <cfloat>
#include <cmath>
#include <limits>
#include <sstream>

// Athena++ headers
#include "eos.hpp"
#include "../athena.hpp"
#include "../athena_arrays.hpp"
#include "../parameter_input.hpp"
#include "../coordinates/coordinates.hpp"
#include "../field/field.hpp"
#include "../hydro/hydro.hpp"
#include "../mesh/mesh.hpp"
#include "../z4c/z4c.hpp"
#include "../utils/interp_intergrid.hpp"

// PrimitiveSolver headers

/*#include "../z4c/primitive/primitive_solver.hpp"
#include "../z4c/primitive/eos.hpp"*/

// Declarations
static void PrimitiveToConservedSingle(AthenaArray<Real> &prim, AthenaArray<Real> &prim_scalar,
    AthenaTensor<Real, TensorSymm::SYM2, NDIM, 2> const & gamma_dd, int k, int j, int i,
    AthenaArray<Real> &cons, AthenaArray<Real> &cons_scalar,
    Primitive::PrimitiveSolver<Primitive::EOS_POLICY, Primitive::ERROR_POLICY>& ps);

static Real VCInterpolation(AthenaArray<Real> &in, int k, int j, int i);

using RescaleFunction = void(*)(AthenaTensor<Real, TensorSymm::SYM2, NDIM, 2>& gamma_dd,
                                AthenaArray<Real>& vcchi,
                                AthenaTensor<Real, TensorSymm::NONE, NDIM, 0>& chi,
                                InterpIntergridLocal* interp,
                                int il, int iu, int j, int k);

//Primitive::EOS<Primitive::EOS_POLICY, Primitive::ERROR_POLICY> eos;
//Primitive::PrimitiveSolver<Primitive::EOS_POLICY, Primitive::ERROR_POLICY> ps{&eos};

//----------------------------------------------------------------------------------------
// Constructor
// Inputs:
//   pmb: pointer to MeshBlock
//   pin: pointer to runtime inputs

EquationOfState::EquationOfState(MeshBlock *pmb, ParameterInput *pin) : ps{&eos} {
  pmy_block_ = pmb;
  density_floor_ = pin->GetOrAddReal("hydro", "dfloor", std::sqrt(1024*(FLT_MIN)));
  temperature_floor_ = pin->GetOrAddReal("hydro", "tfloor", std::sqrt(1024*(FLT_MIN)));

  int ncells1 = pmb->block_size.nx1 + 2*NGHOST;
  g_.NewAthenaArray(NMETRIC, ncells1);
  g_inv_.NewAthenaArray(NMETRIC, ncells1);
  int ncells2 = (pmb->block_size.nx2 > 1) ? pmb->block_size.nx2 + 2*NGHOST : 1;
  int ncells3 = (pmb->block_size.nx3 > 1) ? pmb->block_size.nx3 + 2*NGHOST : 1;
  fixed_.NewAthenaArray(ncells3, ncells2, ncells1);

  // Set up the EOS
  // If we're using a tabulated EOS, load the table.
  #ifdef USE_COMPOSE_EOS
  std::string table = pin->GetString("hydro", "table");
  eos.SetCodeUnitSystem(&Primitive::GeometricSolar);
  eos.ReadTableFromFile(table);
  #endif
  #ifdef USE_IDEAL_GAS
  // Baryon mass
  Real mb = pin->GetOrAddReal("hydro", "bmass", 1.0);
  eos.SetBaryonMass(mb);
  #else
  Real mb = eos.GetBaryonMass();
  #endif
  eos.SetDensityFloor(density_floor_/mb);
  Real threshold = pin->GetOrAddReal("hydro", "dthreshold", 1.0);
  eos.SetThreshold(threshold);
  // Set the number density floor.
<<<<<<< HEAD
  // Set the temperature floor -- we first need to retrieve the temperature from the pressure.
  // That means we need to initialize an empty array of particle fractions.
=======
>>>>>>> f5e60318
  eos.SetTemperatureFloor(temperature_floor_);
  for (int i = 0; i < eos.GetNSpecies(); i++) {
    std::stringstream ss;
    ss << "y" << i << "_atmosphere";
    Real atmosphere = pin->GetOrAddReal("hydro", ss.str(), 0.5);
    eos.SetSpeciesAtmosphere(atmosphere, i);
  }

  // If we're working with an ideal gas, we need to fix the adiabatic constant.
  #ifdef USE_IDEAL_GAS
  gamma_ = pin->GetOrAddReal("hydro", "gamma", 2.0);
  eos.SetGamma(gamma_);
  #else
  // If we're not using a gamma-law EOS, we should not ever reference gamma.
  // Make sure that's the case by setting it to NaN.
  gamma_ = std::numeric_limits<double>::quiet_NaN();
  #endif

}


//----------------------------------------------------------------------------------------
// Variable inverter
// Inputs:
//   cons: conserved quantities
//   prim_old: primitive quantities from previous half timestep
//   bb: face-centered magnetic field
//   pco: pointer to Coordinates
//   il,iu,jl,ju,kl,ku: index bounds of region to be updated
// Outputs:
//   prim: primitives
//   bb_cc: cell-centered magnetic field
// Notes:
//   follows Noble et al. 2006, ApJ 641 626 (N)
//       writing wgas_rel for W = \gamma^2 w
//       writing d for D
//       writing q for Q
//       writing qq for \tilde{Q}
//       writing uu for \tilde{u}
//       writing vv for v
//   implements formulas assuming no magnetic field

void EquationOfState::ConservedToPrimitive(AthenaArray<Real> &cons,
    const AthenaArray<Real> &prim_old, const FaceField &bb, AthenaArray<Real> &prim, 
    AthenaArray<Real> &cons_scalar, AthenaArray<Real> &prim_scalar, 
    AthenaArray<Real> &bb_cc, Coordinates *pco, int il, int iu, int jl, int ju, int kl,
    int ku, int coarse_flag) {
  // Parameters
  int nn1 = iu + 1;

  // Vertex-centered containers for the metric.
  AthenaArray<Real> vcgamma_xx, vcgamma_xy, vcgamma_xz, vcgamma_yy,
                    vcgamma_yz, vcgamma_zz, vcchi;

  // Operations that change based on whether or not we have coarse variables;
  // this avoids an extra branch during the interpolation loop.
  InterpIntergridLocal* interp;
  RescaleFunction rescale_metric;

  // Metric at cell centers.
  AthenaTensor<Real, TensorSymm::SYM2, NDIM, 2> gamma_dd;
  AthenaTensor<Real, TensorSymm::NONE, NDIM, 0> chi;
  gamma_dd.NewAthenaTensor(nn1);
  if (coarse_flag == 0) {
    vcgamma_xx.InitWithShallowSlice(pmy_block_->pz4c->storage.adm,Z4c::I_ADM_gxx,1);
    vcgamma_xy.InitWithShallowSlice(pmy_block_->pz4c->storage.adm,Z4c::I_ADM_gxy,1);
    vcgamma_xz.InitWithShallowSlice(pmy_block_->pz4c->storage.adm,Z4c::I_ADM_gxz,1);
    vcgamma_yy.InitWithShallowSlice(pmy_block_->pz4c->storage.adm,Z4c::I_ADM_gyy,1);
    vcgamma_yz.InitWithShallowSlice(pmy_block_->pz4c->storage.adm,Z4c::I_ADM_gyz,1);
    vcgamma_zz.InitWithShallowSlice(pmy_block_->pz4c->storage.adm,Z4c::I_ADM_gzz,1);
    interp = pmy_block_->pz4c->ig;
    auto lambda = [](AthenaTensor<Real, TensorSymm::SYM2, NDIM, 2>& gamma_dd,
                     AthenaArray<Real>& vcchi,
                     AthenaTensor<Real, TensorSymm::NONE, NDIM, 0>& chi,
                     InterpIntergridLocal* interp,
                     int il, int iu, int j, int k) -> void {return;};
    rescale_metric = lambda;
  }
  else {
    chi.NewAthenaTensor(nn1);
    vcgamma_xx.InitWithShallowSlice(pmy_block_->pz4c->coarse_u_,Z4c::I_Z4c_gxx,1);
    vcgamma_xy.InitWithShallowSlice(pmy_block_->pz4c->coarse_u_,Z4c::I_Z4c_gxy,1);
    vcgamma_xz.InitWithShallowSlice(pmy_block_->pz4c->coarse_u_,Z4c::I_Z4c_gxz,1);
    vcgamma_yy.InitWithShallowSlice(pmy_block_->pz4c->coarse_u_,Z4c::I_Z4c_gyy,1);
    vcgamma_yz.InitWithShallowSlice(pmy_block_->pz4c->coarse_u_,Z4c::I_Z4c_gyz,1);
    vcgamma_zz.InitWithShallowSlice(pmy_block_->pz4c->coarse_u_,Z4c::I_Z4c_gzz,1);
    vcchi.InitWithShallowSlice(pmy_block_->pz4c->coarse_u_,Z4c::I_Z4c_chi,1);
    interp = pmy_block_->pz4c->ig_coarse;
    auto lambda = [](AthenaTensor<Real, TensorSymm::SYM2, NDIM, 2>& gamma_dd,
                     AthenaArray<Real>& vcchi,
                     AthenaTensor<Real, TensorSymm::NONE, NDIM, 0>& chi,
                     InterpIntergridLocal* interp,
                     int il, int iu, int j, int k) {
      #pragma omp simd
      for (int i = il; i <= iu; i++) {
        #if FORCE_PS_LINEAR
        chi(i) = VCInterpolation(vcchi, k, j, i);
        #else
        chi(i) = interp->map3d_VC2CC(vcchi(k, j, i));
        #endif
        gamma_dd(0, 0, i) = gamma_dd(0, 0, i)/chi(i);
        gamma_dd(0, 1, i) = gamma_dd(0, 1, i)/chi(i);
        gamma_dd(0, 2, i) = gamma_dd(0, 2, i)/chi(i);
        gamma_dd(1, 1, i) = gamma_dd(1, 1, i)/chi(i);
        gamma_dd(1, 2, i) = gamma_dd(1, 2, i)/chi(i);
        gamma_dd(2, 2, i) = gamma_dd(2, 2, i)/chi(i);
      }
    };
    rescale_metric = lambda;
  }

  // Go through the cells
  for (int k = kl; k <= ku; ++k) {
    for (int j = jl; j <= ju; ++j) {
      // Extract the metric at the vertex centers and interpolate to cell centers.
      #pragma omp simd
      for (int i = il; i <= iu; ++i) {
        // DEBUG ONLY
        #if FORCE_PS_LINEAR
        gamma_dd(0,0,i) = VCInterpolation(vcgamma_xx, k, j, i);
        gamma_dd(0,1,i) = VCInterpolation(vcgamma_xy, k, j, i);
        gamma_dd(0,2,i) = VCInterpolation(vcgamma_xz, k, j, i);
        gamma_dd(1,1,i) = VCInterpolation(vcgamma_yy, k, j, i);
        gamma_dd(1,2,i) = VCInterpolation(vcgamma_yz, k, j, i);
        gamma_dd(2,2,i) = VCInterpolation(vcgamma_zz, k, j, i);
        #else
        gamma_dd(0,0,i) = interp->map3d_VC2CC(vcgamma_xx(k,j,i));
        gamma_dd(0,1,i) = interp->map3d_VC2CC(vcgamma_xy(k,j,i));
        gamma_dd(0,2,i) = interp->map3d_VC2CC(vcgamma_xz(k,j,i));
        gamma_dd(1,1,i) = interp->map3d_VC2CC(vcgamma_yy(k,j,i));
        gamma_dd(1,2,i) = interp->map3d_VC2CC(vcgamma_yz(k,j,i));
        gamma_dd(2,2,i) = interp->map3d_VC2CC(vcgamma_zz(k,j,i));
        #endif
      }
      rescale_metric(gamma_dd, vcchi, chi, interp, il, iu, j, k);

      // Extract the primitive variables
      #pragma omp simd
      for (int i = il; i <= iu; ++i) {
        // Extract the local metric and stuff it into a smaller array for PrimitiveSolver.
        Real g3d[NSPMETRIC] = {gamma_dd(0,0,i), gamma_dd(0,1,i), gamma_dd(0,2,i),
                              gamma_dd(1,1,i), gamma_dd(1,2,i), gamma_dd(2,2,i)};
        // Calculate the determinant and the inverse metric
        Real detg = Primitive::GetDeterminant(g3d);
        Real sdetg = std::sqrt(detg);
        Real g3u[NSPMETRIC];
        Primitive::InvertMatrix(g3u, g3d, detg);

        // Extract and undensitize the conserved variables.
        Real cons_pt[NCONS] = {0.0};
        Real cons_old_pt[NCONS] = {0.0}; // Redundancy in case things go bad.
        cons_pt[IDN] = cons_old_pt[IDN] = cons(IDN, k, j, i)/sdetg;
        cons_pt[IM1] = cons_old_pt[IM1] = cons(IM1, k, j, i)/sdetg;
        cons_pt[IM2] = cons_old_pt[IM2] = cons(IM2, k, j, i)/sdetg;
        cons_pt[IM3] = cons_old_pt[IM3] = cons(IM3, k, j, i)/sdetg;
        cons_pt[IEN] = cons_old_pt[IEN] = cons(IEN, k, j, i)/sdetg;

        // Extract the scalars
        for(int n=0; n<NSCALARS; n++){
          cons_pt[IYD + n] = cons_old_pt[IYD + n] = cons_scalar(n,k,j,i)/sdetg;
        }

        // Find the primitive variables.
        Real prim_pt[NPRIM] = {0.0};
        Real b3u[NMAG] = {0.0}; // Assume no magnetic field.
        Primitive::SolverResult result = ps.ConToPrim(prim_pt, cons_pt, b3u, g3d, g3u);

        // If the lapse or metric determinant fall below zero, we're probably in an
        // unphysical regime for a fluid, like a black hole or something. Primitive
        // failure is expected and will just result in a floor being applied.
        if (result.error != Primitive::Error::SUCCESS && detg > 0) {
          std::cerr << "There was an error during the primitive solve!\n";
          std::cerr << "  Iteration: " << pmy_block_->pmy_mesh->ncycle << "\n";
          std::cerr << "  Error: " << Primitive::ErrorString[(int)result.error] << "\n";
          std::cerr << "  i=" << i << ", j=" << j << ", k=" << k << "\n";
          std::cerr << "  x=" << pmy_block_->pcoord->dx1v(i) << ", y=" << pmy_block_->pcoord->dx2v(j) << ", z=" << pmy_block_->pcoord->dx3v(k) << "\n";
          std::cerr << "  g3d = [" << g3d[S11] << ", " << g3d[S12] << ", " << g3d[S13] << ", "
                    << g3d[S22] << ", " << g3d[S23] << ", " << g3d[S33] << "]\n";
          std::cerr << "  g3u = [" << g3u[S11] << ", " << g3u[S12] << ", " << g3u[S13] << ", "
                    << g3u[S22] << ", " << g3u[S23] << ", " << g3u[S33] << "]\n";
          std::cerr << "  detg = " << detg << "\n";
          std::cerr << "  sdetg = " << sdetg << "\n";
          std::cerr << "  D = " << cons_old_pt[IDN] << "\n";
          std::cerr << "  S_1 = " << cons_old_pt[IM1] << "\n";
          std::cerr << "  S_2 = " << cons_old_pt[IM2] << "\n";
          std::cerr << "  S_3 = " << cons_old_pt[IM3] << "\n";
          std::cerr << "  tau = " << cons_old_pt[IEN] << "\n";
          // FIXME: Add particle fractions
        }
        // Update the primitive variables.
        prim(IDN, k, j, i) = prim_pt[IDN]*ps.GetEOS()->GetBaryonMass();
        prim(IVX, k, j, i) = prim_pt[IVX];
        prim(IVY, k, j, i) = prim_pt[IVY];
        prim(IVZ, k, j, i) = prim_pt[IVZ];
        prim(IPR, k, j, i) = prim_pt[IPR];
        pmy_block_->phydro->temperature(k,j,i) = prim_pt[ITM];
        for(int n=0; n<NSCALARS; n++){
          prim_scalar(n, k, j, i) = prim_pt[IYF + n];
        }

        // Because the conserved variables may have changed, we update those, too.
        cons(IDN, k, j, i) = cons_pt[IDN]*sdetg;
        cons(IM1, k, j, i) = cons_pt[IM1]*sdetg;
        cons(IM2, k, j, i) = cons_pt[IM2]*sdetg;
        cons(IM3, k, j, i) = cons_pt[IM3]*sdetg;
        cons(IEN, k, j, i) = cons_pt[IEN]*sdetg;
        for(int n=0; n<NSCALARS; n++){
          cons_scalar(n, k, j, i) = cons_pt[IYD + n]*sdetg;
        }
      }
    }
  }
}

//----------------------------------------------------------------------------------------
// Function for converting all primitives to conserved variables
// Inputs:
//   prim: primitives
//   bb_cc: cell-centered magnetic field (unused)
//   pco: pointer to Coordinates
//   il,iu,jl,ju,kl,ku: index bounds of region to be updated
// Outputs:
//   cons: conserved variables
// Notes:
//   single-cell function exists for other purposes; call made to that function rather
//       than having duplicate code

void EquationOfState::PrimitiveToConserved(AthenaArray<Real> &prim, AthenaArray<Real> &prim_scalar,
     AthenaArray<Real> &bb_cc, AthenaArray<Real> &cons, AthenaArray<Real> &cons_scalar, Coordinates *pco, int il,
     int iu, int jl, int ju, int kl, int ku) {
  AthenaTensor<Real, TensorSymm::SYM2, NDIM, 2> gamma_dd;
  int nn1 = iu+1;
  gamma_dd.NewAthenaTensor(nn1);
  AthenaArray<Real> vcgamma_xx, vcgamma_xy, vcgamma_xz, vcgamma_yy,
                    vcgamma_yz, vcgamma_zz;
  vcgamma_xx.InitWithShallowSlice(pmy_block_->pz4c->storage.adm,Z4c::I_ADM_gxx,1);
  vcgamma_xy.InitWithShallowSlice(pmy_block_->pz4c->storage.adm,Z4c::I_ADM_gxy,1);
  vcgamma_xz.InitWithShallowSlice(pmy_block_->pz4c->storage.adm,Z4c::I_ADM_gxz,1);
  vcgamma_yy.InitWithShallowSlice(pmy_block_->pz4c->storage.adm,Z4c::I_ADM_gyy,1);
  vcgamma_yz.InitWithShallowSlice(pmy_block_->pz4c->storage.adm,Z4c::I_ADM_gyz,1);
  vcgamma_zz.InitWithShallowSlice(pmy_block_->pz4c->storage.adm,Z4c::I_ADM_gzz,1);

  for (int k=kl; k<=ku; ++k) {
    for (int j=jl; j<=ju; ++j) {
      // Extract the metric at the cell centers.
      for (int i=il; i<=iu; ++i) {
        #if FORCE_PS_LINEAR
        gamma_dd(0,0,i) = VCInterpolation(vcgamma_xx, k, j, i);
        gamma_dd(0,1,i) = VCInterpolation(vcgamma_xy, k, j, i);
        gamma_dd(0,2,i) = VCInterpolation(vcgamma_xz, k, j, i);
        gamma_dd(1,1,i) = VCInterpolation(vcgamma_yy, k, j, i);
        gamma_dd(1,2,i) = VCInterpolation(vcgamma_yz, k, j, i);
        gamma_dd(2,2,i) = VCInterpolation(vcgamma_zz, k, j, i);
        #else
        gamma_dd(0,0,i) = pmy_block_->pz4c->ig->map3d_VC2CC(vcgamma_xx(k,j,i));
        gamma_dd(0,1,i) = pmy_block_->pz4c->ig->map3d_VC2CC(vcgamma_xy(k,j,i));
        gamma_dd(0,2,i) = pmy_block_->pz4c->ig->map3d_VC2CC(vcgamma_xz(k,j,i));
        gamma_dd(1,1,i) = pmy_block_->pz4c->ig->map3d_VC2CC(vcgamma_yy(k,j,i));
        gamma_dd(1,2,i) = pmy_block_->pz4c->ig->map3d_VC2CC(vcgamma_yz(k,j,i));
        gamma_dd(2,2,i) = pmy_block_->pz4c->ig->map3d_VC2CC(vcgamma_zz(k,j,i));
        #endif
      }
      // Calculate the conserved variables at every point.
      for (int i=il; i<=iu; ++i) {
        PrimitiveToConservedSingle(prim, prim_scalar, gamma_dd, k, j, i, cons, cons_scalar, ps);
      }
    }
  }
}

//----------------------------------------------------------------------------------------
// Function for converting primitives to conserved variables in a single cell
// Inputs:
//   prim: 3D array of primitives
//   gamma_adi: ratio of specific heats
//   g,gi: 1D arrays of metric covariant and contravariant coefficients
//   k,j,i: indices of cell
//   pco: pointer to Coordinates
// Outputs:
//   cons: conserved variables set in desired cell

static void PrimitiveToConservedSingle(AthenaArray<Real> &prim, AthenaArray<Real> &prim_scalar,
    AthenaTensor<Real, TensorSymm::SYM2, NDIM, 2> const &gamma_dd, int k, int j, int i,
    AthenaArray<Real> &cons, AthenaArray<Real> &cons_scalar,
    Primitive::PrimitiveSolver<Primitive::EOS_POLICY, Primitive::ERROR_POLICY>& ps) {
  // Extract the primitive variables
  Real prim_pt[NPRIM] = {0.0};
  Real Y[NSCALARS] = {0.0}; // FIXME: Need to add support for particle fractions.
  for (int n=0; n<NSCALARS; n++) {
    Y[n] = prim_scalar(n,k,j,i);
    prim_pt[IYF + n] = Y[n];
  }
  Real bu[NMAG] = {0.0};
  Real mb = ps.GetEOS()->GetBaryonMass();
  prim_pt[IDN] = prim(IDN, k, j, i)/mb;
  prim_pt[IVX] = prim(IVX, k, j, i);
  prim_pt[IVY] = prim(IVY, k, j, i);
  prim_pt[IVZ] = prim(IVZ, k, j, i);
  prim_pt[IPR] = prim(IPR, k, j, i);

  // Apply the floor to ensure that we get physical conserved variables.
  bool result = ps.GetEOS()->ApplyPrimitiveFloor(prim_pt[IDN], &prim_pt[IVX], prim_pt[IPR], prim_pt[ITM], Y);

  if (result==false) {
    prim_pt[ITM] = ps.GetEOS()->GetTemperatureFromP(prim_pt[IDN], prim_pt[IPR], Y);
  } else {
    for (int n=0; n<NSCALARS; n++) {
      prim_pt[IYF + n] = Y[n];
    }
  }

  // Extract the metric and calculate the determinant.
  Real g3d[NSPMETRIC] = {gamma_dd(0,0,i), gamma_dd(0,1,i), gamma_dd(0,2,i),
                        gamma_dd(1,1,i), gamma_dd(1,2,i), gamma_dd(2,2,i)};
  Real detg = Primitive::GetDeterminant(g3d);
  Real sdetg = std::sqrt(detg);

  // Perform the primitive solve.
  Real cons_pt[NCONS];
  
  ps.PrimToCon(prim_pt, cons_pt, bu, g3d);

  // DEBUG ONLY
  if (!std::isfinite(cons_pt[IEN])) {
    std::cerr << "Tau is not finite!\n";
    std::cerr << "  Error occurred at (" << i << ", " << j << ", " << k << ")\n";
    std::cerr << "  Primitive variables:\n";
    std::cerr << "    rho = " << prim(IDN, k, j, i) << "\n";
    std::cerr << "    ux  = " << prim(IVX, k, j, i) << "\n";
    std::cerr << "    uy  = " << prim(IVY, k, j, i) << "\n";
    std::cerr << "    uz  = " << prim(IVZ, k, j, i) << "\n";
    std::cerr << "    P   = " << prim(IPR, k, j, i) << "\n";
    std::cerr << "  Conserved variables:\n";
    std::cerr << "    D   = " << cons_pt[IDN] << "\n";
    std::cerr << "    Sx  = " << cons_pt[IM1] << "\n";
    std::cerr << "    Sy  = " << cons_pt[IM2] << "\n";
    std::cerr << "    Sz  = " << cons_pt[IM3] << "\n";
    std::cerr << "    tau = " << cons_pt[IEN] << "\n";
    std::cerr << "  Metric:\n";
    std::cerr << "    g3d = {" << g3d[S11] << ", " << g3d[S12] << ", " << g3d[S13] << ", " 
                               << g3d[S22] << ", " << g3d[S23] << ", " << g3d[S33] << "}\n";
    std::cerr << "    detg  = " << detg << "\n";
    std::cerr << "    sdetg = " << sdetg << "\n";
  }

  // Push the densitized conserved variables to Athena.
  cons(IDN, k, j, i) = cons_pt[IDN]*sdetg;
  cons(IM1, k, j, i) = cons_pt[IM1]*sdetg;
  cons(IM2, k, j, i) = cons_pt[IM2]*sdetg;
  cons(IM3, k, j, i) = cons_pt[IM3]*sdetg;
  cons(IEN, k, j, i) = cons_pt[IEN]*sdetg;
  for (int n = 0; n < NSCALARS; n++) {
      cons_scalar(n, k, j, i)= cons_pt[IYD + n]*sdetg;
    }

  // If we floored things, we'll need to readjust the primitives.
  if (result) {
    prim(IDN, k, j, i) = prim_pt[IDN]*mb;
    prim(IVX, k, j, i) = prim_pt[IVX];
    prim(IVY, k, j, i) = prim_pt[IVY];
    prim(IVZ, k, j, i) = prim_pt[IVZ];
    prim(IPR, k, j, i) = prim_pt[IPR];
    for (int n=0; n<NSCALARS; n++) {
      prim_scalar(n,k,j,i) = prim_pt[IYF + n];
    }
  }
}

//----------------------------------------------------------------------------------------
// Function for calculating relativistic sound speeds
// Inputs:
//   rho_h: enthalpy per unit volume
//   pgas: gas pressure
//   vx: 3-velocity component v^x
//   gamma_lorentz_sq: Lorentz factor \gamma^2
// Outputs:
//   plambda_plus: value set to most positive wavespeed
//   plambda_minus: value set to most negative wavespeed
// Notes:
//   same function as in adiabatic_hydro_sr.cpp
//     uses SR formula (should be called in locally flat coordinates)
//   references Mignone & Bodo 2005, MNRAS 364 126 (MB)

void EquationOfState::SoundSpeedsSR(Real n, Real T, Real vx, Real gamma_lorentz_sq,
    Real *plambda_plus, Real *plambda_minus, Real prim_scalar[NSCALARS]) {
  // FIXME: Need to update to work with particle fractions.
  Real Y[NSCALARS] = {0.0};
  for (int n=0; n<NSCALARS; n++) Y[n] = prim_scalar[n];

  Real cs = ps.GetEOS()->GetSoundSpeed(n, T, Y);
  Real csq = cs*cs;
  Real sigma_s = csq / (gamma_lorentz_sq * (1.0 - csq));
  Real relative_speed = std::sqrt(sigma_s * (1.0 + sigma_s - vx*vx));
  *plambda_plus = 1.0/(1.0 + sigma_s) * (vx + relative_speed);
  *plambda_minus = 1.0/(1.0 + sigma_s) * (vx - relative_speed);
  return;
}

//----------------------------------------------------------------------------------------
// Function for calculating relativistic sound speeds in arbitrary coordinates
// Inputs:
//   rho_h: enthalpy per unit volume
//   pgas: gas pressure
//   u0,u1: 4-velocity components u^0, u^1
//   g00,g01,g11: metric components g^00, g^01, g^11
// Outputs:
//   plambda_plus: value set to most positive wavespeed
//   plambda_minus: value set to most negative wavespeed
// Notes:
//   follows same general procedure as vchar() in phys.c in Harm
//   variables are named as though 1 is normal direction

void EquationOfState::SoundSpeedsGR(Real n, Real T, Real vi, Real v2, Real alpha,
    Real betai, Real gammaii, Real *plambda_plus, Real *plambda_minus, Real prim_scalar[NSCALARS]) {
  // Calculate comoving sound speed
  // FIXME: Need to update to work with particle fractions.
  Real Y[NSCALARS] = {0.0};
  for (int l=0; l<NSCALARS; l++) Y[l] = prim_scalar[l];

  Real cs = ps.GetEOS()->GetSoundSpeed(n, T, Y);
  Real cs_sq = cs*cs;

  Real root_1 = alpha*(vi*(1.0-cs_sq) + cs*std::sqrt( (1-v2)*(gammaii*(1.0-v2*cs_sq) - vi*vi*(1.0-cs_sq))))/(1.0-v2*cs_sq) - betai;
  Real root_2 = alpha*(vi*(1.0-cs_sq) - cs*std::sqrt( (1-v2)*(gammaii*(1.0-v2*cs_sq) - vi*vi*(1.0-cs_sq))))/(1.0-v2*cs_sq) - betai;

  bool collapse = true;
  if (collapse) {
    if (std::isnan(root_1) || std::isnan(root_2)) {
      root_1 = 1.0;
      root_2 = 1.0;
    }
  }

  if (root_1 > root_2) {
    *plambda_plus = root_1;
    *plambda_minus = root_2;
  } else {
    *plambda_plus = root_2;
    *plambda_minus = root_1;
  }
  return;
}

//---------------------------------------------------------------------------------------
// \!fn void EquationOfState::ApplyPrimitiveFloors(AthenaArray<Real> &prim,
//           int k, int j, int i)
// \brief Apply density and pressure floors to reconstructed L/R cell interface states

void EquationOfState::ApplyPrimitiveFloors(AthenaArray<Real> &prim, AthenaArray<Real> &prim_scalar, int k, int j, int i) {
  // Extract the primitive variables and floor them using PrimitiveSolver.
  Real mb = ps.GetEOS()->GetBaryonMass();
  Real n = prim(IDN, i)/mb;
  Real Wvu[3] = {prim(IVX, i), prim(IVY, i), prim(IVZ, i)};
  Real P = prim(IPR, i);
  // FIXME: Update to work with particle species.
  Real Y[NSCALARS] = {0.0};
  for (int l=0; l<NSCALARS; l++) Y[l] = prim_scalar(l,i);

  ps.GetEOS()->ApplyDensityLimits(n);
  Real T = ps.GetEOS()->GetTemperatureFromP(n, P, Y);
  ps.GetEOS()->ApplyPrimitiveFloor(n, Wvu, P, T, Y);

  // Now push the updated quantities back to Athena.
  prim(IDN, i) = n*mb;
  prim(IVX, i) = Wvu[0];
  prim(IVY, i) = Wvu[1];
  prim(IVZ, i) = Wvu[2];
  prim(IPR, i) = P;
  for (int l=0; l<NSCALARS; l++) prim_scalar(l,i) = Y[l];
  return;
}

//---------------------------------------------------------------------------------------
// \!fn static Real VCInterpolation(AthenaArray<Real> &in, int k, int j, int i)
// \brief Perform linear interpolation to the desired cell-centered grid index.

static Real VCInterpolation(AthenaArray<Real> &in, int k, int j, int i) {
  return 0.125*(((in(k, j, i) + in(k + 1, j + 1, i + 1)) // lower-left-front to upper-right-back
               + (in(k+1, j+1, i) + in(k, j, i+1))) // upper-left-back to lower-right-front
               +((in(k, j+1, i) + in(k + 1, j, i+1)) // lower-left-back to upper-right-front
               + (in(k+1, j, i) + in(k, j+1, i+1)))); // upper-left-front to lower-right-back
}<|MERGE_RESOLUTION|>--- conflicted
+++ resolved
@@ -80,15 +80,11 @@
   #else
   Real mb = eos.GetBaryonMass();
   #endif
+  // Set the number density floor.
   eos.SetDensityFloor(density_floor_/mb);
   Real threshold = pin->GetOrAddReal("hydro", "dthreshold", 1.0);
   eos.SetThreshold(threshold);
-  // Set the number density floor.
-<<<<<<< HEAD
-  // Set the temperature floor -- we first need to retrieve the temperature from the pressure.
-  // That means we need to initialize an empty array of particle fractions.
-=======
->>>>>>> f5e60318
+  // Set the temperature floor.
   eos.SetTemperatureFloor(temperature_floor_);
   for (int i = 0; i < eos.GetNSpecies(); i++) {
     std::stringstream ss;
