--- conflicted
+++ resolved
@@ -354,13 +354,8 @@
     Primitive::PrimitiveSolver<Primitive::EOS_POLICY, Primitive::ERROR_POLICY>& ps) {
   // Extract the primitive variables
   Real prim_pt[NPRIM] = {0.0};
-<<<<<<< HEAD
-  Real Y[MAX_SPECIES] = {0.0}; // FIXME: Need to add support for particle fractions.
-  
-=======
   Real Y[MAX_SPECIES] = {0.0};
 
->>>>>>> 24cbc337
   Real mb = ps.GetEOS()->GetBaryonMass();
   prim_pt[IDN] = prim(IDN, k, j, i)/mb;
   prim_pt[IVX] = prim(IVX, k, j, i);
@@ -368,17 +363,6 @@
   prim_pt[IVZ] = prim(IVZ, k, j, i);
   prim_pt[IPR] = prim(IPR, k, j, i);
 
-<<<<<<< HEAD
-  // Apply the floor to ensure that we get physical conserved variables.
-  for (int n=0; n<NSCALARS; n++) {
-    Y[n] = prim_scalar(n,k,j,i);
-  }
-  ps.GetEOS()->ApplyDensityLimits(prim_pt[IDN]);
-  ps.GetEOS()->ApplySpeciesLimits(Y);
-  prim_pt[ITM] = ps.GetEOS()->GetTemperatureFromP(prim_pt[IDN], prim_pt[IPR], Y);
-  bool result = ps.GetEOS()->ApplyPrimitiveFloor(prim_pt[IDN], &prim_pt[IVX], prim_pt[IPR], prim_pt[ITM], Y);
-
-=======
   for (int n=0; n<NSCALARS; n++) {
     Y[n] = prim_scalar(n,k,j,i);
   }
@@ -389,7 +373,6 @@
   prim_pt[ITM] = ps.GetEOS()->GetTemperatureFromP(prim_pt[IDN], prim_pt[IPR], Y);
   bool result = ps.GetEOS()->ApplyPrimitiveFloor(prim_pt[IDN], &prim_pt[IVX], prim_pt[IPR], prim_pt[ITM], Y);
   
->>>>>>> 24cbc337
   for (int n=0; n<NSCALARS; n++) {
     prim_pt[IYF + n] = Y[n];
   }
