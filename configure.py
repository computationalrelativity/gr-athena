#!/usr/bin/env python
# ---------------------------------------------------------------------------------------
# configure.py: Athena++ configuration script in python. Original version by CJW.
#
# When configure.py is run, it uses the command line options and default settings to
# create custom versions of the files Makefile and src/defs.hpp from the template files
# Makefile.in and src/defs.hpp.in respectively.
#
# The following options are implememted:
#   -h  --help          help message
#   --prob=name         use src/pgen/name.cpp as the problem generator
#   --coord=xxx         use xxx as the coordinate system
#   --eos=xxx           use xxx as the equation of state
#   --eospolicy=xxx     use xxx as eos policy for eostaudyn_ps
#   --errorpolicy=xxx   use xxx as error policy for eostaudyn_ps
#   --flux=xxx          use xxx as the Riemann solver
#   --nghost=xxx        set NGHOST=xxx
#   --ncghost=xxx       set NCGHOST=xxx
#   --ncghost_cx=xxx    set NCGHOST_CX=xxx
#   --nextrapolate=xxx  set NEXTRAPOLATE=xxx  [for ouflow conditions]
#   --nscalars=xxx      set NSCALARS=xxx
#   --ninterp=xxx       set NGRCV_HSZ=xxx (number of ghosts for intergrid interpolation)
#   -f                  enable fluid
#   -b                  enable magnetic fields
#   -s                  enable special relativity
#   -g                  enable general relativity
#   -t                  enable interface frame transformations for GR
#   -shear              enable shearing periodic boundary conditions
#   -debug              enable debug flags (-g -O0); override other compiler options
#   -coverage           enable compiler-dependent code coverage flags
#   -float              enable single precision (default is double)
#   -mpi                enable parallelization with MPI
#   -omp                enable parallelization with OpenMP
#   -hdf5               enable HDF5 output (requires the HDF5 library)
#   --hdf5_path=path    path to HDF5 libraries (requires the HDF5 library)
#   -fft                enable FFT (requires the FFTW library)
#   --fftw_path=path    path to FFTW libraries (requires the FFTW library)
#   -gsl                enable GNU scientific library (requires the gsl library)
#   --gsl_path=path     path to gsl libraries (requires the gsl library)
#   -lorene             enable LORENE
#   --lorene_path=path  path to LORENE (requires the LORENE library)
#   -mkl                enable mkl
#   -elliptica          enable Elliptica
#   --elliptica_path=path  path to Elliptica (requires the Elliptica_ID_Reader)
#   -sgrid             enable SGRID
#   --sgrid_path=path  path to SGRID (requires SGRID library)
#   --grav=xxx          use xxx as the self-gravity solver
#   --cxx=xxx           use xxx as the C++ compiler
#   --ccmd=name         use name as the command to call the (non-MPI) C++ compiler
#   --mpiccmd=name      use name as the command to call the MPI C++ compiler
#   --gcovcmd=name      use name as the command to call the gcov utility
#   --cflag=string      append string whenever invoking compiler/linker
#   --include=path      use -Ipath when compiling
#   --lib_path=path     use -Lpath when linking
#   --lib=xxx           use -lxxx when linking
#   -ccache             use caching-compiler (prepend command to chosen compiler)
#   -rpath              encode the path to the shared libraries into the executable
#   -link_gold          use gold linker
#
# S/AMR:
#   -cons_bc            use _only_ conserved vars at distinct levels
#
# Lorene:
#   -lorene_hardcoded_units
#
# Hydro/passive scalars:
#   -recon_cmb_hydpa    reconstruct hydro & passive sca. at same time
#   -DBG_FALLBACK_NO_TABLE_LIMITS: employ fallback with Y<0 check instead
#
# z4c settings:
#
#   -z                  enable z4c system
#   -z_cc               use cell-centered            sampling
#   -z_cx               use cell-centered (extended) sampling
#   -z_vc               use vertex-centered          sampling  (DEFAULT)
#
# Boundary fixed-point (CX):
#   --cx_rbc=NUM        control fixed-point iteration on com.
#   -cx_rbc_nlo         enable polynomial interp as init. for fpi
#
#   -z_eta_track_tp     enable (TP) based shift-damping
#   -z_eta_conf         enable conformal factor based shift-damping
#   -cce                enable CCE
#
# wave equation tests:
#
#   -w                  enable wave equation system
#   -w_cc               use cell-centered            sampling
#   -w_cx               use cell-centered (extended) sampling
#   -w_vc               use vertex-centered          sampling
#
# M1 neutrino transport:
#
#   -m1                 enable M1 neutrino transport
#
# Ejecta:
#
#   -ejecta             enable ejecta (requires PrimitiveSolver)
#
# development stuff:
#
#    -compiler_sanitize_address  sanitizers
#    -compiler_sanitize_thread   ""
#    -compiler_warnings          all the warnings
# ----------------------------------------------------------------------------------------

# Modules
import argparse
import glob
import os
import re
import subprocess


def get_git_revision_hash() -> str:
  path = os.path.dirname(os.path.realpath(__file__))
  return (
    subprocess.check_output(["git", "rev-parse", "HEAD"], cwd=path)
    .decode("ascii")
    .strip()
  )

def get_git_revision_short_hash() -> str:
  path = os.path.dirname(os.path.realpath(__file__))
  return (
    subprocess.check_output(["git", "rev-parse", "--short", "HEAD"], cwd=path)
    .decode("ascii")
    .strip()
  )

def get_git_status() -> str:
  # should return "" if no changes
  path = os.path.dirname(os.path.realpath(__file__))
  result = (
    subprocess.check_output(["git", "diff", "--stat"], cwd=path)
    .decode("ascii")
    .strip()
  )
  if result == "":
    return "c"
  return "m"

# Set template and output filenames
makefile_input = "Makefile.in"
makefile_output = "Makefile"
defsfile_input = "src/defs.hpp.in"
defsfile_output = "src/defs.hpp"

# --- Step 1. Prepare parser, add each of the arguments ------------------
athena_description = (
    "Prepare custom Makefile and defs.hpp for compiling Athena++ solver"
)
athena_epilog = (
    "Full documentation of options available at "
    "https://github.com/PrincetonUniversity/athena-public-version/wiki/Configuring"
)
parser = argparse.ArgumentParser(description=athena_description, epilog=athena_epilog)

# --prob=[name] argument
pgen_directory = "src/pgen/"
# set pgen_choices to list of .cpp files in src/pgen/
pgen_choices = sorted(glob.glob(pgen_directory + "*.cpp"))
# remove 'src/pgen/' prefix and '.cpp' extension from each filename
pgen_choices = [choice[len(pgen_directory):-4] for choice in pgen_choices]
parser.add_argument("--prob",
                    default="shock_tube",
                    choices=pgen_choices,
                    help="select problem generator")

# --coord=[name] argument
parser.add_argument(
  "--coord",
  default="cartesian",
  choices=[
    "cartesian",
    "cylindrical",
    "spherical_polar",
    "spherical_polar_uniform",
    "minkowski",
    "sinusoidal",
    "tilted",
    "schwarzschild",
    "kerr-schild",
    "gr_user",
    "gr_dynamical",
  ],
  help="select coordinate system",
)

# --eos=[name] argument
parser.add_argument(
  "--eos",
  default="none",
  choices=[
    "none",
    "adiabatictaudyn_rep",
    "eostaudyn_ps",
  ],
  help="select equation of state",
)

# --eospolicy=[name] argument
parser.add_argument(
  "--eospolicy",
  default="idealgas",
  choices=["idealgas", "piecewise_polytrope", "eos_compose", "hybrid_table"],
  help="select EOS policy for PrimitiveSolver framework",
)

# --errorpolicy=[name] argument
parser.add_argument(
  "--errorpolicy",
  default="do_nothing",
  choices=["do_nothing", "reset_floor", "reset_floor_no_adjust_conserved"],
  help="select error policy for PrimitiveSolver framework",
)

# --flux=[name] argument
parser.add_argument(
  "--flux",
  default="default",
  choices=[
    "default",
    "hlletaudyn",
    "llftaudyn",
  ],
  help="select Riemann solver",
)

# --nghost=[value] argument
parser.add_argument(
  "--nghost",
  default="2",
  choices=["2", "3", "4", "5", "6", "7"],
  help="set number of ghost zones",
)

# --ncghost=[value] argument
parser.add_argument(
  "--ncghost", default="default", help="set number of coarse ghost zones"
)

# --ncghost_cx=[value] argument
parser.add_argument(
  "--ncghost_cx",
  default="default",
  help="set number of coarse ghost zones (CX)",
)

# --nextrapolate=[value] argument
parser.add_argument(
  "--nextrapolate",
  default="default",
  help="number of points to use for outflow extrapolation (defaults to nghosts + 1)",
)

# --nscalars=[value] argument
parser.add_argument(
  "--nscalars", default="0", help="set number of passive scalars"
)

# --ninterp=[value] argument
parser.add_argument(
  "--ninterp",
  default="2",
  help="set number of ghost zones for intergrid interpolation",
)

# -hybridinterp argument
parser.add_argument(
  "-hybridinterp",
  action="store_true",
  default=False,
  help="use hybrid grid-to-grid interpolation",
)

parser.add_argument(
  "-cons_bc",
  action="store_true",
  default=False,
  help="utilize cons vars for all BC",
)

parser.add_argument(
  "-recon_cmb_hydpa",
  action="store_true",
  default=False,
  help="reconstruct hydro & passive scalars simult.",
)

parser.add_argument(
  "-DBG_FALLBACK_NO_TABLE_LIMITS",
  action="store_true",
  default=False,
  help="DBG_FALLBACK_NO_TABLE_LIMITS",
)

# -f argument
parser.add_argument(
  "-f", action="store_true", default=False, help="enable fluid"
)

# -b argument
parser.add_argument(
  "-b", action="store_true", default=False, help="enable magnetic field"
)

# -sts argument
parser.add_argument(
  "-sts", action="store_true", default=False, help="enable super-time-stepping"
)

# -s argument
parser.add_argument(
  "-s", action="store_true", default=False, help="enable special relativity"
)

# -g argument
parser.add_argument(
  "-g", action="store_true", default=False, help="enable general relativity"
)

# -z argument
parser.add_argument(
  "-z", action="store_true", default=False, help="enable Z4c system"
)

parser.add_argument(
  "-z_cc",
  action="store_true",
  default=False,
  help="enable Z4c system: cc sampling",
)

parser.add_argument(
  "-z_cx",
  action="store_true",
  default=False,
  help="enable Z4c system: cx sampling",
)

parser.add_argument(
  "-z_vc",
  action="store_true",
  default=False,
  help="enable Z4c system: vc sampling",
)

# --z_cx_rbc=[value] argument
parser.add_argument(
  "--cx_rbc",
  default="0",
  help="Number of MeshBlock boundary fixed-point iterations",
)

parser.add_argument(
  "-cx_rbc_nlo",
  action="store_true",
  default=False,
  help="Init. BND FPI with biased polynomial interpolation?",
)

# -z_eta_track_tp argument
parser.add_argument(
  "-z_eta_track_tp",
  action="store_true",
  default=False,
  help="enable (TP) based shift-damping",
)

# -z_eta_conf argument
parser.add_argument(
  "-z_eta_conf",
  action="store_true",
  default=False,
  help="enable conformal factor based shift-damping",
)

# -cce argument
parser.add_argument(
  "-cce", action="store_true", default=False, help="enable CCE wave extraction"
)

# -w argument
parser.add_argument(
  "-w", action="store_true", default=False, help="enable wave equation"
)

parser.add_argument(
  "-w_cc",
  action="store_true",
  default=False,
  help="enable wave equation: cc sampling",
)

parser.add_argument(
  "-w_cx",
  action="store_true",
  default=False,
  help="enable wave equation: cx sampling",
)

parser.add_argument(
  "-w_vc",
  action="store_true",
  default=False,
  help="enable wave equation: vc sampling",
)

# -m1 argument
parser.add_argument(
  "-m1", action="store_true", default=False, help="enable M1 neutrino transport"
)

# -m1_no_weakrates argument
parser.add_argument(
  "-m1_no_weakrates",
  action="store_true",
  default=False,
  help="disable compilation of M1 weakrates opacities",
)

# -ejecta argument
parser.add_argument(
  "-ejecta",
  action="store_true",
  default=False,
  help="enable ejecta (requires PrimitiveSolver)",
)

# -t argument
parser.add_argument(
  "-t",
  action="store_true",
  default=False,
  help="enable interface frame transformations for GR",
)

# -ref_box_in_box argument
parser.add_argument(
  "-ref_box_in_box",
  action="store_true",
  default=True,
  help="use box-in-box refinement",
)

# -ref_spheres argument
parser.add_argument(
  "-ref_spheres",
  action="store_true",
  default=False,
  help="use sphere refinement (disables box-in-box)",
)

# -shear argument
parser.add_argument(
  "-shear", action="store_true", default=False, help="enable shearing box"
)

# -debug argument
parser.add_argument(
  "-debug",
  action="store_true",
  default=False,
  help="enable debug flags; override other compiler options",
)

# -compiler_sanitize_address argument
parser.add_argument(
  "-compiler_sanitize_address",
  action="store_true",
  default=False,
  help="enable fsanitize",
)

parser.add_argument(
  "-compiler_sanitize_thread",
  action="store_true",
  default=False,
  help="enable fsanitize",
)

parser.add_argument(
  "-compiler_warnings",
  action="store_true",
  default=False,
  help="enable all warnings",
)

# -coverage argument
parser.add_argument(
  "-coverage",
  action="store_true",
  default=False,
  help="enable compiler-dependent code coverage flag",
)

# -float argument
parser.add_argument(
  "-float", action="store_true", default=False, help="enable single precision"
)

# -mpi argument
parser.add_argument(
  "-mpi",
  action="store_true",
  default=False,
  help="enable parallelization with MPI",
)

# -omp argument
parser.add_argument(
  "-omp",
  action="store_true",
  default=False,
  help="enable parallelization with OpenMP",
)

# --grav=[name] argument
parser.add_argument(
  "--grav",
  default="none",
  choices=["none", "fft"],
  help="select self-gravity solver",
)

# -fft argument
parser.add_argument(
  "-fft", action="store_true", default=False, help="enable FFT",
)

# --fftw_path argument
parser.add_argument("--fftw_path", default="", help="path to FFTW libraries")

# -hdf5 argument
parser.add_argument(
  "-hdf5", action="store_true", default=False, help="enable HDF5 Output",
)

# -h5double argument
parser.add_argument(
  "-h5double",
  action="store_true",
  default=False,
  help="enable double precision HDF5 output",
)

# --hdf5_path argument
parser.add_argument("--hdf5_path", default="", help="path to HDF5 libraries")

## two_punctures_argument
parser.add_argument(
  "--two_punctures_path", default="", help="path to two_punctures library"
)

# -gsl argument
parser.add_argument(
  "-gsl",
  action="store_true",
  default=False,
  help="enable GNU scientific library",
)

# --gsl_path argument
parser.add_argument("--gsl_path", default="", help="path to gsl libraries")

# -lorene argument
parser.add_argument(
  "-lorene", action="store_true", default=False, help="enable Lorene library",
)

# --lorene_path argument
parser.add_argument(
  "--lorene_path", default="", help="path to LORENE libraries",
)

# -lorene_hardcoded_units argument
parser.add_argument(
  "-lorene_hardcoded_units",
  action="store_true",
  default=False,
  help="use hard-coded lorene units",
)

# -mkl argument
parser.add_argument(
  "-mkl", action="store_true", default=False, help="use mkl libraries",
)

# -elliptica argument
parser.add_argument(
  "-elliptica",
  action="store_true",
  default=False,
  help="elliptica initial data",
)

# --elliptica_path argument
parser.add_argument(
  "--elliptica_path", default="", help="path to Elliptica libraries"
)

<<<<<<< HEAD
## rns_path_argument
parser.add_argument('--rns_path',
                    default='',
                    help='path to rns library')
=======
# -sgrid argument
parser.add_argument('-sgrid',
                    action='store_true',
                    default=False,
                    help='enable GNU scientific library')

# --sgrid_path argument
parser.add_argument('--sgrid_path',
                    default='',
                    help='path to SGRID libraries')

>>>>>>> 4bc827bb
# -ccache argument
parser.add_argument(
  "-ccache", action="store_true", default=False, help="enable caching compiler",
)

# -rpath
parser.add_argument(
  "-rpath",
  action="store_true",
  default=False,
  help="encode the path to the shared libraries into the executable",
)

# -link_gold argument
parser.add_argument(
  "-link_gold", action="store_true", default=False, help="use gold linker",
)

# The main choices for --cxx flag, using "ctype[-suffix]" formatting, where "ctype" is the
# major family/suite/group of compilers and "suffix" may represent variants of the
# compiler version and/or predefined sets of compiler options. The C++ compiler front ends
# are the main supported/documented options and are invoked on the command line, but the C
# front ends are also acceptable selections and are mapped to the matching C++ front end:
# gcc -> g++, clang -> clang++, icc-> icpc
cxx_choices = [
  "g++",
  "g++-simd",
  "g++-simd_O2",
  "icpc",
  "icpc-debug",
  "icpc-phi",
  "cray-old",
  "cray",
  "bgxlc++",
  "clang++",
  "clang++-simd",
  "clang++-apple",
]


def c_to_cpp(arg):
  arg = arg.replace("gcc", "g++", 1)
  arg = arg.replace("icc", "icpc", 1)
  if arg in ("bgxl", "bgxlc"):
    arg = "bgxlc++"

  return "clang++" if arg == "clang" else arg.replace("clang-", "clang++-", 1)


# --cxx=[name] argument
parser.add_argument(
  "--cxx",
  default="g++",
  type=c_to_cpp,
  choices=cxx_choices,
  help="select C++ compiler and default set of flags",
)

# --ccmd=[name] argument
parser.add_argument(
  "--ccmd",
  default=None,
  help="override for command to use to call (non-MPI) C++ compiler",
)

# --mpiccmd=[name] argument
parser.add_argument(
  "--mpiccmd",
  default=None,
  help="override for command to use to call MPI C++ compiler",
)

# --gcovcmd=[name] argument
parser.add_argument(
  "--gcovcmd",
  default=None,
  help="override for command to use to call Gcov utility in Makefile",
)

# --cflag=[string] argument
parser.add_argument(
  "--cflag",
  default=None,
  help="additional string of flags to append to compiler/linker calls",
)

# --include=[name] arguments
parser.add_argument(
  "--include",
  default=[],
  action="append",
  help=(
    "extra path for included header files (-I<path>); can be specified multiple "
    "times"
  ),
)

# --lib_path=[name] arguments
parser.add_argument(
  "--lib_path",
  default=[],
  action="append",
  help=(
    "extra path for linked library files (-L<path>); can be specified multiple "
    "times"
  ),
)

# --lib=[name] arguments
parser.add_argument(
  "--lib",
  default=[],
  action="append",
  help="name of library to link against (-l<lib>); can be specified multiple times",
)

# Parse command-line inputs
args = vars(parser.parse_args())

# --- Step 2. Test for incompatible arguments ----------------------------

# Set default flux; HLLD for MHD, HLLC for hydro, HLLE for isothermal hydro or any GR
if args['flux'] == 'default':
    if args['g']:
        args['flux'] = 'hlle'
    elif args['b']:
        args['flux'] = 'hlld'
    elif args['eos'] == 'isothermal':
        args['flux'] = 'hlle'
    else:
        args['flux'] = 'hllc'

# Check Riemann solver compatibility
if args['flux'] == 'hllc' and args['eos'] == 'isothermal':
    raise SystemExit('### CONFIGURE ERROR: HLLC flux cannot be used with isothermal EOS')
if args['flux'] == 'hllc' and args['b']:
    raise SystemExit('### CONFIGURE ERROR: HLLC flux cannot be used with MHD')
if args['flux'] == 'hlld' and not args['b']:
    raise SystemExit('### CONFIGURE ERROR: HLLD flux can only be used with MHD')

# Check relativity
if args['s'] and args['g']:
    raise SystemExit('### CONFIGURE ERROR: '
                     + 'GR implies SR; the -s option is restricted to pure SR')
if args['t'] and not args['g']:
    raise SystemExit('### CONFIGURE ERROR: Frame transformations only apply to GR')
if args['g'] and not args['t'] and args['flux'] not in ('llf','llftaudyn', 'hlle', 'hlletaudyn'):
    raise SystemExit('### CONFIGURE ERROR: Frame transformations required for {0}'
                     .format(args['flux']))
if args['g'] and args['coord'] in ('cartesian', 'cylindrical', 'spherical_polar'):
    raise SystemExit('### CONFIGURE ERROR: GR cannot be used with {0} coordinates'
                     .format(args['coord']))
if not args['g'] and args['coord'] not in ('cartesian',
                                           'cylindrical',
                                           'spherical_polar',
                                           'spherical_polar_uniform'):
    raise SystemExit('### CONFIGURE ERROR: '
                     + args['coord'] + ' coordinates only apply to GR')

if args['eos'] == 'isothermal':
    if args['s'] or args['g']:
        raise SystemExit('### CONFIGURE ERROR: '
                         + 'Isothermal EOS is incompatible with relativity')
if args['eos'] == 'eostaudyn_ps':
    if not args['z']:
        raise SystemExit('### CONFIGURE ERROR: '
                         + 'PrimitiveSolver EOS interface requires Z4c')
if args['eos'][:8] == 'general/':
    if args['s'] or args['g']:
        raise SystemExit('### CONFIGURE ERROR: '
                         + 'General EOS is incompatible with relativity')
    if args['flux'] not in ['hllc', 'hlld', 'hlle']:
        raise SystemExit('### CONFIGURE ERROR: '
                         + 'General EOS is incompatible with flux ' + args['flux'])

# Check Z4c
if args["z"] and args["coord"] not in ("cartesian", "gr_dynamical"):
  msg = "### CONFIGURE ERROR: Z4c requires Cartesian coordinates"
  raise SystemExit(msg)

# --- Step 3. Set definitions and Makefile options based on above argument

# Prepare dictionaries of substitutions to be made
definitions = {}
makefile_options = {}
makefile_options["LOADER_FLAGS"] = ""

# retain hash, check diffs - not fool-proof, but better than nothing
definitions["GIT_HASH"] = get_git_revision_short_hash() + " " + get_git_status()

# --prob=[name] argument
definitions["PROBLEM"] = makefile_options["PROBLEM_FILE"] = args["prob"]

# --coord=[name] argument
definitions["COORDINATE_SYSTEM"] = makefile_options["COORDINATES_FILE"] = args[
  "coord"
]

# --eos=[name] argument
definitions["NON_BAROTROPIC_EOS"] = "1"
makefile_options["EOS_FILE"] = args["eos"]
definitions["EQUATION_OF_STATE"] = args["eos"]

# set number of hydro variables for adiabatic/isothermal
definitions["GENERAL_EOS"] = "0"
makefile_options["GENERAL_EOS_FILE"] = "noop"
definitions["EOS_TABLE_ENABLED"] = "0"

# defaults for PrimitiveSolver definitions
definitions["USE_TM"] = "0"
definitions["EOS_POLICY"] = ""
definitions["ERROR_POLICY"] = ""
definitions["EOS_POLICY_CODE"] = "0"
definitions["ERROR_POLICY_CODE"] = "0"
definitions["PRIMITIVE_SOLVER_ADJUST_CONSERVED"] = (
  "PRIMITIVE_SOLVER_ADJUST_CONSERVED"
)

if args["eos"] == "adiabatictaudyn_rep":
  definitions["NHYDRO_VARIABLES"] = "5"
  makefile_options["GENERAL_EOS_FILE"] = "ideal"
  definitions["COLDEOS_POLICY"] = "None"
elif args["eos"] == "eostaudyn_ps":
  definitions["NHYDRO_VARIABLES"] = "5"
  definitions["USE_TM"] = "1"
  if args["eospolicy"] == "idealgas":
    definitions["EOS_POLICY"] = "IdealGas"
    definitions["EOS_POLICY_CODE"] = "0"
    definitions["COLDEOS_POLICY"] = "Polytrope"
  elif args["eospolicy"] == "piecewise_polytrope":
    definitions["EOS_POLICY"] = "PiecewisePolytrope"
    definitions["EOS_POLICY_CODE"] = "1"
    definitions["COLDEOS_POLICY"] = "ColdPiecewisePolytrope"
  elif args["eospolicy"] == "eos_compose":
    definitions["EOS_POLICY"] = "EOSCompOSE"
    definitions["EOS_POLICY_CODE"] = "2"
    definitions["COLDEOS_POLICY"] = "ColdEOSCompOSE"
  elif args["eospolicy"] == "hybrid_table":
    definitions["EOS_POLICY"] = "HybridTable"
    definitions["EOS_POLICY_CODE"] = "3"
    definitions["COLDEOS_POLICY"] = "ColdHybridTable"
  else:
    definitions["EOS_POLICY"] = ""

  if args["errorpolicy"] == "do_nothing":
    definitions["ERROR_POLICY"] = "DoNothing"
    definitions["ERROR_POLICY_CODE"] = "0"
  elif args["errorpolicy"] == "reset_floor":
    definitions["ERROR_POLICY"] = "ResetFloor"
    definitions["ERROR_POLICY_CODE"] = "1"
  elif args["errorpolicy"] == "reset_floor_no_adjust_conserved":
    # this is just to set a macro in defs.hpp which controls
    # `adjust_conserved` in reset_floor.cpp.
    #
    # Rename to get the correct file to compile later
    args["errorpolicy"] = "reset_floor"

    definitions["ERROR_POLICY"] = "ResetFloor"
    definitions["ERROR_POLICY_CODE"] = "1"
    definitions["PRIMITIVE_SOLVER_ADJUST_CONSERVED"] = (
      "NO_PRIMITIVE_SOLVER_ADJUST_CONSERVED"
    )
  else:
    definitions["ERROR_POLICY"] = ""

else:
  definitions["NHYDRO_VARIABLES"] = "0"

# --flux=[name] argument
definitions["RSOLVER"] = makefile_options["RSOLVER_FILE"] = args["flux"]

# --nghost=[value] argument
definitions["NUMBER_GHOST_CELLS"] = args["nghost"]

# --cnghost=[value] argument
if args["ncghost"].isnumeric():
  definitions["NUMBER_COARSE_GHOSTS"] = args["ncghost"]
else:
  # Default values for the number of coarse ghost zones
  cnghosts = {"2": "2", "3": "3", "4": "4", "5": "5", "6": "7", "7": "8"}
  definitions["NUMBER_COARSE_GHOSTS"] = cnghosts[args["nghost"]]

# --ncghost_cx=[value] argument
if args["ncghost_cx"].isnumeric():
  definitions["NUMBER_COARSE_GHOSTS_CX"] = args["ncghost_cx"]
else:
  # Default values for the number of coarse ghost zones
  ncghosts_cx = {"2": "2", "3": "3", "4": "4", "5": "5", "6": "7", "7": "8"}
  definitions["NUMBER_COARSE_GHOSTS_CX"] = ncghosts_cx[args["nghost"]]

# --nextrapolate=[value] argument
if args["nextrapolate"].isnumeric():
  definitions["NUMBER_EXTRAPOLATION_POINTS"] = args["nextrapolate"]
else:
  definitions["NUMBER_EXTRAPOLATION_POINTS"] = str(int(args["nghost"]) + 1)

# --nscalars=[value] argument
definitions["NUMBER_PASSIVE_SCALARS"] = args["nscalars"]

# --ninterp=[value] argument
definitions["NUMBER_INTERP_GHOSTS"] = args["ninterp"]

# --ninterp=[value] argument
definitions["Z4C_CX_NUM_RBC"] = args["cx_rbc"]

# -cx_rbc_nlo
if args["cx_rbc_nlo"]:
  definitions["Z4C_CX_NUM_RBC_INIT_LO"] = "NO_Z4C_CX_NUM_RBC_INIT_LO"
else:
  definitions["Z4C_CX_NUM_RBC_INIT_LO"] = "Z4C_CX_NUM_RBC_INIT_LO"

# -f argument
if args["f"]:
  definitions["FLUID_ENABLED"] = "1"
else:
  definitions["FLUID_ENABLED"] = "0"

if args["f"]:
  definitions["FLUID_ENABLED"] = "1"
  aux = [
    "src/eos/general/$(GENERAL_EOS_FILE)",
    "src/eos/$(EOS_FILE)",
    #   "src/eos/eos_high_order.cpp",
    #   "src/eos/eos_scalars.cpp"
  ]
  makefile_options["EOS_BASE_SRC"] = "\\\n".join(aux)

  aux = [
    "$(wildcard src/bvals/cc/hydro/*.cpp)",
    "$(wildcard src/field/*.cpp)",
    "$(wildcard src/field/field_diffusion/*.cpp)",
    "$(wildcard src/hydro/*.cpp)",
    "$(wildcard src/hydro/srcterms/*.cpp)",
    "$(wildcard src/hydro/hydro_diffusion/*.cpp)",
    "src/hydro/rsolvers/$(RSOLVER_DIR)$(RSOLVER_FILE)",
    "$(wildcard src/reconstruct/recon*.cpp)",
    "$(wildcard src/scalars/*.cpp)",
  ]
  makefile_options["HYDRO_DEPENDENT_SRC"] = "\\\n".join(aux)

else:
  definitions["FLUID_ENABLED"] = "0"
  makefile_options["EOS_BASE_SRC"] = ""
  makefile_options["HYDRO_DEPENDENT_SRC"] = ""

# -b argument
# set variety of macros based on whether MHD/hydro or adi/iso are defined
if args["b"]:
  definitions["MAGNETIC_FIELDS_ENABLED"] = "1"
  if definitions["GENERAL_EOS"] != "0":
    makefile_options["GENERAL_EOS_FILE"] += "_mhd"
  else:
    makefile_options["EOS_FILE"] += "_mhd"
  definitions["NFIELD_VARIABLES"] = "3"
  makefile_options["RSOLVER_DIR"] = "mhd/"
  if (
    args["flux"] == "hlle"
    or args["flux"] == "llf"
    or args["flux"] == "roe"
    or args["flux"] == "llftaudyn"
  ):
    makefile_options["RSOLVER_FILE"] += "_mhd"
  if args["eos"] == "isothermal":
    definitions["NWAVE_VALUE"] = "6"
    if args["flux"] == "hlld":
      makefile_options["RSOLVER_FILE"] += "_iso"
  else:
    definitions["NWAVE_VALUE"] = "7"
else:
  definitions["MAGNETIC_FIELDS_ENABLED"] = "0"
  if definitions["GENERAL_EOS"] != "0":
    makefile_options["GENERAL_EOS_FILE"] += "_hydro"
  else:
    makefile_options["EOS_FILE"] += "_hydro"
  definitions["NFIELD_VARIABLES"] = "0"
  makefile_options["RSOLVER_DIR"] = "hydro/"
  if args["eos"] == "isothermal":
    definitions["NWAVE_VALUE"] = "4"
  else:
    definitions["NWAVE_VALUE"] = "5"

# -sts argument
if args["sts"]:
  definitions["STS_ENABLED"] = "1"
else:
  definitions["STS_ENABLED"] = "0"

# -s, -g, and -t arguments
definitions["RELATIVISTIC_DYNAMICS"] = "1" if args["s"] or args["g"] else "0"
definitions["GENERAL_RELATIVITY"] = "1" if args["g"] else "0"
definitions["FRAME_TRANSFORMATIONS"] = "1" if args["t"] else "0"
if args["s"]:
  makefile_options["EOS_FILE"] += "_sr"
  if definitions["GENERAL_EOS"] != "0":
    makefile_options["GENERAL_EOS_FILE"] += "_sr"
  makefile_options["RSOLVER_FILE"] += "_rel"
if args["g"]:
  makefile_options["EOS_FILE"] += "_gr"
  if definitions["GENERAL_EOS"] != "0":
    makefile_options["GENERAL_EOS_FILE"] += "_gr"
  makefile_options["RSOLVER_FILE"] += "_rel"
  if not args["t"]:
    makefile_options["RSOLVER_FILE"] += "_no_transform"

# -z argument
if args["z"]:
  definitions["Z4C_ENABLED"] = "1"
  if args["f"]:
    definitions["Z4C_WITH_HYDRO_ENABLED"] = "Z4C_WITH_HYDRO_ENABLED"
  else:
    definitions["Z4C_WITH_HYDRO_ENABLED"] = "NO_Z4C_WITH_HYDRO_ENABLED"

  try:
    if not int(args["nghost"]) >= 2:
      raise Exception
  except:
    msg = "### CONFIGURE ERROR: Z4c requires 2 or more ghost zones"
    raise SystemExit(msg)

  z_sampling_keys = {"z_vc", "z_cx", "z_cc"}

  try:
    if not any(args[zk] for zk in z_sampling_keys):
      raise Exception
  except:
    raise SystemExit(
      "### CONFIGURE ERROR: Z4c sampling must be specified "
      + f"based on {z_sampling_keys}",
    )

  if args["z_cc"]:
    definitions["Z4C_CX_ENABLED"] = "NO_Z4C_CX_ENABLED"
    definitions["Z4C_CC_ENABLED"] = "Z4C_CC_ENABLED"
    definitions["Z4C_VC_ENABLED"] = "NO_Z4C_VC_ENABLED"

  if args["z_cx"]:
    definitions["Z4C_CX_ENABLED"] = "Z4C_CX_ENABLED"
    definitions["Z4C_CC_ENABLED"] = "NO_Z4C_CC_ENABLED"
    definitions["Z4C_VC_ENABLED"] = "NO_Z4C_VC_ENABLED"

  if args["z_vc"]:
    definitions["Z4C_CX_ENABLED"] = "NO_Z4C_CX_ENABLED"
    definitions["Z4C_CC_ENABLED"] = "NO_Z4C_CC_ENABLED"
    definitions["Z4C_VC_ENABLED"] = "Z4C_VC_ENABLED"

else:
  definitions["Z4C_ENABLED"] = "0"
  definitions["Z4C_CX_ENABLED"] = "NO_Z4C_CX_ENABLED"
  definitions["Z4C_CC_ENABLED"] = "NO_Z4C_CC_ENABLED"
  definitions["Z4C_VC_ENABLED"] = "NO_Z4C_VC_ENABLED"
  definitions["Z4C_WITH_HYDRO_ENABLED"] = "NO_Z4C_WITH_HYDRO_ENABLED"

# -z_eta_track_tp argument
ERR_MUL_ETA_STR = (
  "### CONFIGURE ERROR: select at most ONE of {z_eta_track_tp, z_eta_conf}"
)
if args["z_eta_track_tp"]:
  if not args["z"]:
    msg = "### CONFIGURE ERROR: z_eta_track_tp requires z flag"
    raise SystemExit(msg)
  if args["z_eta_conf"]:
    raise SystemExit(ERR_MUL_ETA_STR)
  definitions["Z4C_ETA_TRACK_TP"] = "Z4C_ETA_TRACK_TP"
else:
  definitions["Z4C_ETA_TRACK_TP"] = "NO_Z4C_ETA_TRACK_TP"

# -z_eta_conf argument
if args["z_eta_conf"]:
  if not args["z"]:
    msg = "### CONFIGURE ERROR: z_eta_conf requires z flag"
    raise SystemExit(msg)
  if args["z_eta_track_tp"]:
    raise SystemExit(ERR_MUL_ETA_STR)
  definitions["Z4C_ETA_CONF"] = "Z4C_ETA_CONF"
else:
  definitions["Z4C_ETA_CONF"] = "NO_Z4C_ETA_CONF"

# -cce argument
makefile_options["CCE_FILE"] = ""
if args["cce"]:
  definitions["CCE_ENABLED"] = "1"
  makefile_options["CCE_FILE"] = "$(wildcard src/z4c/cce/*.cpp)"
  try:
    if not args["z"]:
      raise Exception
  except:
    msg = "### CONFIGURE ERROR: cce requires that z4c is enabled"
    raise SystemExit(msg)
  try:
    if not args["hdf5"]:
      raise Exception
  except:
    msg = "### CONFIGURE ERROR: cce requires hdf5 library"
    raise SystemExit(msg)
else:
  definitions["CCE_ENABLED"] = "0"

# -ref_box_in_box / ref_spheres arguments
if args["ref_spheres"]:
  args["ref_box_in_box"] = False
  definitions["Z4C_REF_BOX_IN_BOX"] = "NO_Z4C_REF_BOX_IN_BOX"
  definitions["Z4C_REF_SPHERES"] = "Z4C_REF_SPHERES"

if args["ref_box_in_box"]:
  definitions["Z4C_REF_BOX_IN_BOX"] = "Z4C_REF_BOX_IN_BOX"
  definitions["Z4C_REF_SPHERES"] = "NO_Z4C_REF_SPHERES"

# -w - wave equation
if args["w"]:
  definitions["WAVE_ENABLED"] = "1"

  # default is VC
  definitions["WAVE_CX_ENABLED"] = "0"
  definitions["WAVE_CC_ENABLED"] = "0"
  definitions["WAVE_VC_ENABLED"] = "1"

  if args["w_cc"]:
    definitions["WAVE_CX_ENABLED"] = "0"
    definitions["WAVE_CC_ENABLED"] = "1"
    definitions["WAVE_VC_ENABLED"] = "0"

  if args["w_cx"]:
    definitions["WAVE_CX_ENABLED"] = "1"
    definitions["WAVE_CC_ENABLED"] = "0"
    definitions["WAVE_VC_ENABLED"] = "0"

else:
  definitions["WAVE_ENABLED"] = "0"
  definitions["WAVE_CX_ENABLED"] = "0"
  definitions["WAVE_CC_ENABLED"] = "0"
  definitions["WAVE_VC_ENABLED"] = "0"

# -m1 - neutrino transport
if args["m1"]:
  definitions["M1_ENABLED"] = "1"
else:
  definitions["M1_ENABLED"] = "0"

# -m1 - neutrino transport
if args["m1_no_weakrates"]:
  definitions["M1_NO_WEAKRATES"] = "1"
else:
  definitions["M1_NO_WEAKRATES"] = "0"

# -ejecta
if args["ejecta"]:
  definitions["EJECTA_ENABLED"] = "EJECTA_ENABLED"
else:
  definitions["EJECTA_ENABLED"] = "NO_EJECTA_ENABLED"

# -hybridinterp argument
if args["hybridinterp"]:
  definitions["HYBRID_INTERP"] = "HYBRID_INTERP"
else:
  definitions["HYBRID_INTERP"] = "NO_HYBRID_INTERP"

# -cons_bc argument
if args["cons_bc"]:
  definitions["DBG_USE_CONS_BC"] = "DBG_USE_CONS_BC"
else:
  definitions["DBG_USE_CONS_BC"] = "NO_DBG_USE_CONS_BC"

# -recon_cmb_hydpa argument
if args["recon_cmb_hydpa"]:
  definitions["DBG_COMBINED_HYDPA"] = "DBG_COMBINED_HYDPA"
else:
  definitions["DBG_COMBINED_HYDPA"] = "NO_DBG_COMBINED_HYDPA"

# -DBG_FALLBACK_NO_TABLE_LIMITS argument
if args["DBG_FALLBACK_NO_TABLE_LIMITS"]:
  definitions["DBG_FALLBACK_NO_TABLE_LIMITS"] = "DBG_FALLBACK_NO_TABLE_LIMITS"
else:
  definitions["DBG_FALLBACK_NO_TABLE_LIMITS"] = (
    "NO_DBG_FALLBACK_NO_TABLE_LIMITS"
  )

# -shear argument
if args["shear"]:
  definitions["SHEARING_BOX"] = "1"
else:
  definitions["SHEARING_BOX"] = "0"

# --cxx=[name] argument
if args["cxx"] == "g++":
  # GCC is C++11 feature-complete since v4.8.1 (2013-05-31)
  definitions["COMPILER_CHOICE"] = "g++"
  definitions["COMPILER_COMMAND"] = makefile_options["COMPILER_COMMAND"] = "g++"
  makefile_options["PREPROCESSOR_FLAGS"] = ""
  makefile_options["COMPILER_FLAGS"] = (
    "-O3 -std=c++17 -fwhole-program -flto=auto -fprefetch-loop-arrays -march=native "
    # '-O3 -std=c++17 -fprefetch-loop-arrays -march=native '
    "-ffp-contract=off "  # disables FMA
    # '-finline-limit=2048 '
    # '-Wunknown-pragmas '
  )
  makefile_options["LINKER_FLAGS"] = ""  # '-Wunknown-pragmas '
  makefile_options["LIBRARY_FLAGS"] = ""

if args["cxx"] == "g++-simd_O2":
  # O2 with selected O3 flags & simd instructions
  definitions["COMPILER_CHOICE"] = "g++"
  definitions["COMPILER_COMMAND"] = makefile_options["COMPILER_COMMAND"] = "g++"
  makefile_options["PREPROCESSOR_FLAGS"] = ""
  makefile_options["COMPILER_FLAGS"] = (
    "-O2 -std=c++17 -fwhole-program -flto=auto "
    "-fprefetch-loop-arrays -march=native "
    "-fopenmp-simd "
    # "-ffp-contract=off "  # disables FMA
    # '-finline-limit=2048 '
    # '-Wunknown-pragmas '
    # The following are O3 level flags
    "-fgcse-after-reload "
    "-fipa-cp-clone "
    "-floop-interchange "
    "-floop-unroll-and-jam "
    "-fpeel-loops "
    "-fpredictive-commoning "
    "-fsplit-loops "
    "-fsplit-paths "
    "-ftree-loop-distribution "
    "-ftree-partial-pre "
    "-funswitch-loops "
    "-fvect-cost-model=dynamic "
    "-fversion-loops-for-strides "
  )
  makefile_options["LINKER_FLAGS"] = ""  # '-Wunknown-pragmas '
  makefile_options["LIBRARY_FLAGS"] = ""

if args["cxx"] == "g++-simd":
  # GCC version >= 4.9, for OpenMP 4.0; version >= 6.1 for OpenMP 4.5 support
  definitions["COMPILER_CHOICE"] = "g++-simd"
  definitions["COMPILER_COMMAND"] = makefile_options["COMPILER_COMMAND"] = "g++"
  makefile_options["PREPROCESSOR_FLAGS"] = ""
  makefile_options["COMPILER_FLAGS"] = (
    "-O3 -std=c++17 -fwhole-program -flto=auto "
    "-fprefetch-loop-arrays -march=native "
    "-fopenmp-simd "
    # '-Wunknown-pragmas '
    # '-fopt-info-vec-missed '
    # '-fopt-info-inline-missed '
    # '-finline-limit=2048 '
    # '-ffp-contract=off ' # disables FMA
    # -march=skylake-avx512, skylake, core-avx2
    # -mprefer-vector-width=128  # available in gcc-8, but not gcc-7
    # -mtune=native, generic, broadwell
    # -mprefer-avx128
    # -m64 (default)
  )
  # makefile_options['LINKER_FLAGS'] = '-Wunknown-pragmas '
  makefile_options["LINKER_FLAGS"] = ""
  makefile_options["LIBRARY_FLAGS"] = ""

if args["cxx"] == "icpc":
  # ICC is C++11 feature-complete since v15.0 (2014-08-26)
  definitions["COMPILER_CHOICE"] = "icpc"
  definitions["COMPILER_COMMAND"] = makefile_options["COMPILER_COMMAND"] = (
    "icpc"
  )
  makefile_options["PREPROCESSOR_FLAGS"] = ""
  makefile_options["COMPILER_FLAGS"] = (
    "-O3 -std=c++17 -ipo -xhost -inline-forceinline -qopenmp-simd -qopt-prefetch=4 "
    "-fp-model strict -no-fma "  # precise + disables FMA
    "-qoverride-limits"  # -qopt-report-phase=ipo (does nothing without -ipo)
  )
  # -qopt-zmm-usage=high'  # typically harms multi-core performance on Skylake Xeon
  makefile_options["LINKER_FLAGS"] = ""
  makefile_options["LIBRARY_FLAGS"] = ""

if args["cxx"] == "icpc-debug":
  # Disable IPO, forced inlining, and fast math. Enable vectorization reporting.
  # Useful for testing symmetry, SIMD-enabled functions and loops with OpenMP 4.5
  definitions["COMPILER_CHOICE"] = "icpc"
  definitions["COMPILER_COMMAND"] = makefile_options["COMPILER_COMMAND"] = (
    "icpc"
  )
  makefile_options["PREPROCESSOR_FLAGS"] = ""
  makefile_options["COMPILER_FLAGS"] = (
    "-O3 -std=c++17 -xhost -qopenmp-simd -fp-model precise -qopt-prefetch=4 "
    "-qopt-report=5 -qopt-report-phase=openmp,vec -g -qoverride-limits "
    "-fp-model precise "
  )
  makefile_options["LINKER_FLAGS"] = ""
  makefile_options["LIBRARY_FLAGS"] = ""

if args["cxx"] == "icpc-phi":
  # Cross-compile for Intel Xeon Phi x200 KNL series (unique AVX-512ER and AVX-512FP)
  # -xMIC-AVX512: generate AVX-512F, AVX-512CD, AVX-512ER and AVX-512FP
  definitions["COMPILER_CHOICE"] = "icpc"
  definitions["COMPILER_COMMAND"] = makefile_options["COMPILER_COMMAND"] = (
    "icpc"
  )
  makefile_options["PREPROCESSOR_FLAGS"] = ""
  makefile_options["COMPILER_FLAGS"] = (
    "-O3 -std=c++17 -ipo -xMIC-AVX512 -inline-forceinline -qopenmp-simd "
    "-qopt-prefetch=4 -qoverride-limits "
    "-fp-model precise "
  )
  makefile_options["LINKER_FLAGS"] = ""
  makefile_options["LIBRARY_FLAGS"] = ""

if args["cxx"] == "cray-old":
  # Cray Compiling Environment 8.4 (2015-09-24) introduces C++11 feature completeness
  # (except "alignas"). v8.6 is C++14 feature-complete
  definitions["COMPILER_CHOICE"] = "cray-old"
  definitions["COMPILER_COMMAND"] = makefile_options["COMPILER_COMMAND"] = "CC"
  makefile_options["PREPROCESSOR_FLAGS"] = ""
  makefile_options["COMPILER_FLAGS"] = (
    "-O3 -h std=c++17 -h aggress -h vector3 -hfp3"
  )
  makefile_options["LINKER_FLAGS"] = "-hwp -hpl=obj/lib"
  makefile_options["LIBRARY_FLAGS"] = "-lm"

if args["cxx"] == "cray":
  # Cray (clang++ based)
  definitions["COMPILER_CHOICE"] = "cray"
  definitions["COMPILER_COMMAND"] = makefile_options["COMPILER_COMMAND"] = "CC"
  makefile_options["PREPROCESSOR_FLAGS"] = ""
  makefile_options["COMPILER_FLAGS"] = (
    "-O3 -std=c++17 "
  )
  makefile_options["LINKER_FLAGS"] = "-flto=auto "
  makefile_options["LIBRARY_FLAGS"] = "-lm"

if args["cxx"] == "bgxlc++":
  # IBM XL C/C++ for BG/Q is NOT C++11 feature-complete as of v12.1.0.15 (2017-12-22)
  # suppressed messages:
  #   1500-036:  The NOSTRICT option has the potential to alter the program's semantics
  #   1540-1401: An unknown "pragma simd" is specified
  #   1586-083:  ld option ignored by IPA
  #   1586-233:  Duplicate definition of symbol ignored
  #   1586-267:  Inlining of specified subprogram failed due to the presence of a C++
  #                exception handler
  definitions["COMPILER_CHOICE"] = "bgxlc++"
  definitions["COMPILER_COMMAND"] = makefile_options["COMPILER_COMMAND"] = (
    "bgxlc++"
  )
  makefile_options["PREPROCESSOR_FLAGS"] = ""
  makefile_options["COMPILER_FLAGS"] = (
    "-O3 -qhot=level=1:vector -qinline=level=5:auto -qipa=level=1:noobject"
    " -qstrict=subnormals -qmaxmem=150000 -qlanglvl=extended0x -qsuppress=1500-036"
    " -qsuppress=1540-1401 -qsuppress=1586-083 -qsuppress=1586-233"
    " -qsuppress=1586-267"
  )
  makefile_options["LINKER_FLAGS"] = makefile_options["COMPILER_FLAGS"]
  makefile_options["LIBRARY_FLAGS"] = ""

if args["cxx"] == "clang++":
  # Clang is C++11 feature-complete since v3.3 (2013-06-17)
  definitions["COMPILER_CHOICE"] = "clang++"
  definitions["COMPILER_COMMAND"] = makefile_options["COMPILER_COMMAND"] = (
    "clang++"
  )
  makefile_options["PREPROCESSOR_FLAGS"] = ""
  makefile_options["COMPILER_FLAGS"] = (
    "-O3 -std=c++17 -flto=auto -march=native "
  )
  makefile_options["LINKER_FLAGS"] = ""
  makefile_options["LIBRARY_FLAGS"] = ""
if args["cxx"] == "clang++-simd":
  # LLVM/Clang version >= 3.9 for most of OpenMP 4.0 and 4.5 (still incomplete; no
  # offloading, target/declare simd directives). OpenMP 3.1 fully supported in LLVM 3.7
  definitions["COMPILER_CHOICE"] = "clang++-simd"
  definitions["COMPILER_COMMAND"] = makefile_options["COMPILER_COMMAND"] = (
    "clang++"
  )
  makefile_options["PREPROCESSOR_FLAGS"] = ""
  makefile_options["COMPILER_FLAGS"] = (
    "-O3 -std=c++17 -fopenmp-simd -march=native "
  )
  makefile_options["LINKER_FLAGS"] = "-flto=auto "
  makefile_options["LIBRARY_FLAGS"] = ""
if args["cxx"] == "clang++-apple":
  # Apple LLVM/Clang: forked version of the open-source LLVM project bundled in macOS
  definitions["COMPILER_CHOICE"] = "clang++-apple"
  definitions["COMPILER_COMMAND"] = makefile_options["COMPILER_COMMAND"] = (
    "clang++"
  )
  makefile_options["PREPROCESSOR_FLAGS"] = ""
  makefile_options["COMPILER_FLAGS"] = "-O3 -std=c++17"
  makefile_options["LINKER_FLAGS"] = ""
  makefile_options["LIBRARY_FLAGS"] = ""

if args["eos"] == "adiabatictaudyn_rep":
  makefile_options["LIBRARY_FLAGS"] = "-lRePrimAnd"
# -float argument
if args["float"]:
  definitions["SINGLE_PRECISION_ENABLED"] = "1"
else:
  definitions["SINGLE_PRECISION_ENABLED"] = "0"

# -debug argument
if args["debug"]:
  definitions["DEBUG_OPTION"] = "DEBUG"
  # Completely replace the --cxx= sets of default compiler flags, disable optimization,
  # and emit debug symbols in the compiled binaries
  if (
    args["cxx"] == "g++"
    or args["cxx"] == "g++-simd"
    or args["cxx"] == "g++-simd_O2"
    or args["cxx"] == "icpc"
    or args["cxx"] == "icpc-debug"
    or args["cxx"] == "clang++"
    or args["cxx"] == "clang++-simd"
    or args["cxx"] == "clang++-apple"
  ):
    makefile_options["COMPILER_FLAGS"] = "-Og --std=c++17 -g3"  # -Og
    makefile_options["LINKER_FLAGS"] = "-rdynamic"
  if args["cxx"] == "cray":
    makefile_options["COMPILER_FLAGS"] = "-O0 --std=c++17"
  if args["cxx"] == "cray-old":
    makefile_options["COMPILER_FLAGS"] = "-O0 -h std=c++17"
  if args["cxx"] == "bgxlc++":
    makefile_options["COMPILER_FLAGS"] = "-O0 -g -qlanglvl=extended0x"
  if args["cxx"] == "icpc-phi":
    makefile_options["COMPILER_FLAGS"] = "-O0 --std=c++17 -g -xMIC-AVX512"
    makefile_options["LINKER_FLAGS"] = "-rdynamic"
else:
  definitions["DEBUG_OPTION"] = "NOT_DEBUG"

# -coverage argument
if args["coverage"]:
  definitions["EXCEPTION_HANDLING_OPTION"] = "DISABLE_EXCEPTIONS"
  # For now, append new compiler flags and don't override --cxx set, but set code to be
  # unoptimized (-O0 instead of -O3) to get useful statement annotations. Should we add
  # '-g -fopenmp-simd', by default? Don't combine lines when writing source code!
  if args["cxx"] == "g++" or args["cxx"] == "g++-simd" or args["cxx"] == "g++-simd_O2":
    makefile_options["COMPILER_FLAGS"] += (
      " -O0 -fprofile-arcs -ftest-coverage"
      " -fno-inline -fno-exceptions -fno-elide-constructors"
    )
  if (
    args["cxx"] == "icpc"
    or args["cxx"] == "icpc-debug"
    or args["cxx"] == "icpc-phi"
  ):
    makefile_options["COMPILER_FLAGS"] += " -O0 -prof-gen=srcpos"
  if (
    args["cxx"] == "clang++"
    or args["cxx"] == "clang++-simd"
    or args["cxx"] == "clang++-apple"
  ):
    # Clang's "source-based" code coverage feature to produces .profraw output
    makefile_options["COMPILER_FLAGS"] += (
      " -O0 -fprofile-instr-generate -fcoverage-mapping"  # use --coverage to produce GCC-compatible .gcno, .gcda output for gcov
    )
  if args["cxx"] == "cray" or args["cxx"] == "bgxlc++":
    msg = (
      "### CONFIGURE ERROR: No code coverage available for selected compiler!"
    )
    raise SystemExit(msg)
else:
  # Enable C++ try/throw/catch exception handling, by default. Disable only when testing
  # code coverage, since it causes Gcov and other tools to report misleadingly low
  # branch coverage statstics due to untested throwing of exceptions from function calls
  definitions["EXCEPTION_HANDLING_OPTION"] = "ENABLE_EXCEPTIONS"

# --ccmd=[name] argument
if args["ccmd"] is not None:
  definitions["COMPILER_COMMAND"] = makefile_options["COMPILER_COMMAND"] = args[
    "ccmd"
  ]

# --gcovcmd=[name] argument (only modifies Makefile target)
if args["gcovcmd"] is not None:
  makefile_options["GCOV_COMMAND"] = args["gcovcmd"]
else:
  makefile_options["GCOV_COMMAND"] = "gcov"

# -mpi argument
if args["mpi"]:
  definitions["MPI_OPTION"] = "MPI_PARALLEL"
  if (
    args["cxx"] == "g++"
    or args["cxx"] == "icpc"
    or args["cxx"] == "icpc-debug"
    or args["cxx"] == "icpc-phi"
    or args["cxx"] == "g++-simd"
    or args["cxx"] == "g++-simd_O2"
    or args["cxx"] == "clang++"
    or args["cxx"] == "clang++-simd"
    or args["cxx"] == "clang++-apple"
  ):
    definitions["COMPILER_COMMAND"] = makefile_options["COMPILER_COMMAND"] = (
      "mpicxx"
    )
  if args["cxx"] == "cray-old":
    makefile_options["COMPILER_FLAGS"] += " -h mpi1"
  if args["cxx"] == "bgxlc++":
    definitions["COMPILER_COMMAND"] = makefile_options["COMPILER_COMMAND"] = (
      "mpixlcxx"  # noqa
    )
  # --mpiccmd=[name] argument
  if args["mpiccmd"] is not None:
    definitions["COMPILER_COMMAND"] = makefile_options["COMPILER_COMMAND"] = (
      args["mpiccmd"]
    )  # noqa
else:
  definitions["MPI_OPTION"] = "NOT_MPI_PARALLEL"

# -omp argument
if args["omp"]:
  definitions["OPENMP_OPTION"] = "OPENMP_PARALLEL"
  if (
    args["cxx"] == "g++"
    or args["cxx"] == "g++-simd"
    or args["cxx"] == "g++-simd_O2"
    or args["cxx"] == "clang++"
    or args["cxx"] == "clang++-simd"
    or args["cxx"] == "cray"
  ):
    makefile_options["COMPILER_FLAGS"] += " -fopenmp"
  if args["cxx"] == "clang++-apple":
    # Apple Clang disables the front end OpenMP driver interface; enable it via the
    # preprocessor. Must install LLVM's OpenMP runtime library libomp beforehand
    makefile_options["COMPILER_FLAGS"] += " -Xpreprocessor -fopenmp"
    makefile_options["LIBRARY_FLAGS"] += " -lomp"
  if (
    args["cxx"] == "icpc"
    or args["cxx"] == "icpc-debug"
    or args["cxx"] == "icpc-phi"
  ):
    makefile_options["COMPILER_FLAGS"] += " -qopenmp"
  if args["cxx"] == "cray-old":
    makefile_options["COMPILER_FLAGS"] += " -homp"
  if args["cxx"] == "bgxlc++":
    # use thread-safe version of compiler
    definitions["COMPILER_COMMAND"] += "_r"
    makefile_options["COMPILER_COMMAND"] += "_r"
    makefile_options["COMPILER_FLAGS"] += " -qsmp"
else:
  definitions["OPENMP_OPTION"] = "NOT_OPENMP_PARALLEL"
  if args["cxx"] == "cray-old":
    makefile_options["COMPILER_FLAGS"] += " -hnoomp"
  if (
    args["cxx"] == "icpc"
    or args["cxx"] == "icpc-debug"
    or args["cxx"] == "icpc-phi"
  ):
    # suppressed messages:
    #   3180: pragma omp not recognized
    makefile_options["COMPILER_FLAGS"] += " -diag-disable 3180"

# -fft argument
makefile_options["MPIFFT_FILE"] = " "
definitions["FFT_OPTION"] = "NO_FFT"
if args["fft"]:
  definitions["FFT_OPTION"] = "FFT"
  if args["fftw_path"] != "":
    makefile_options["PREPROCESSOR_FLAGS"] += " -I{}/include".format(
      args["fftw_path"]
    )
    makefile_options["LINKER_FLAGS"] += " -L{}/lib".format(args["fftw_path"])

    if args["rpath"]:
      makefile_options["LINKER_FLAGS"] += " -Wl,-rpath {}/lib".format(
        args["fftw_path"]
      )
  if args["omp"]:
    makefile_options["LIBRARY_FLAGS"] += " -lfftw3_omp"
  if args["mpi"]:
    makefile_options["MPIFFT_FILE"] = " $(wildcard src/fft/plimpton/*.cpp)"
  makefile_options["LIBRARY_FLAGS"] += " -lfftw3"

  aux = ["$(wildcard src/fft/*.cpp)"]
  makefile_options["FFT_SRC"] = "\\\n".join(aux)
else:
  makefile_options["FFT_SRC"] = ""

# -hdf5 argument
if args["hdf5"]:
  definitions["HDF5_OPTION"] = "HDF5OUTPUT"

  if args["hdf5_path"] != "":
    makefile_options["PREPROCESSOR_FLAGS"] += " -I{}/include".format(
      args["hdf5_path"]
    )
    makefile_options["LINKER_FLAGS"] += " -L{}/lib".format(args["hdf5_path"])
    if args["rpath"]:
      makefile_options["LINKER_FLAGS"] += " -Wl,-rpath {}/lib".format(
        args["hdf5_path"],
      )
  if (
    args["cxx"] == "g++"
    or args["cxx"] == "g++-simd"
    or args["cxx"] == "g++-simd_O2"
    or args["cxx"] == "cray"
    or args["cxx"] == "icpc"
    or args["cxx"] == "icpc-debug"
    or args["cxx"] == "icpc-phi"
    or args["cxx"] == "clang++"
    or args["cxx"] == "clang++-simd"
    or args["cxx"] == "clang++-apple"
  ):
    if args["eos"] == "eostaudyn_ps":
      makefile_options["LIBRARY_FLAGS"] += " -lhdf5 -lhdf5_hl"
    else:
      makefile_options["LIBRARY_FLAGS"] += " -lhdf5"
  if args["cxx"] == "bgxlc++":
    makefile_options["PREPROCESSOR_FLAGS"] += (
      " -D_LARGEFILE_SOURCE -D_LARGEFILE64_SOURCE -D_BSD_SOURCE"
      " -I/soft/libraries/hdf5/1.10.0/cnk-xl/current/include"
      " -I/bgsys/drivers/ppcfloor/comm/include"
    )
    makefile_options["LINKER_FLAGS"] += (
      " -L/soft/libraries/hdf5/1.10.0/cnk-xl/current/lib"
      " -L/soft/libraries/alcf/current/xl/ZLIB/lib"
    )
    if args["rpath"]:
      makefile_options["LINKER_FLAGS"] += (
        " -Wl,-rpath /soft/libraries/hdf5/1.10.0/cnk-xl/current/lib"
        " -Wl,-rpath/soft/libraries/alcf/current/xl/ZLIB/lib"
      )
    makefile_options["LIBRARY_FLAGS"] += " -lhdf5 -lz -lm"
else:
  definitions["HDF5_OPTION"] = "NO_HDF5OUTPUT"

# -h5double argument (does nothing if no -hdf5)
if args["h5double"]:
  definitions["H5_DOUBLE_PRECISION_ENABLED"] = "1"
else:
  definitions["H5_DOUBLE_PRECISION_ENABLED"] = "0"

if args["prob"] == "z4c_two_punctures":
  if not args["gsl"]:
    msg = "### CONFIGURE ERROR: To compile with two punctures -gsl is required."
    raise SystemExit(
      msg
    )

  definitions["TWO_PUNCTURES_OPTION"] = "TWO_PUNCTURES"

  # library name
  libtwopunc_name = "TwoPunctures"

  # add to flags
  if args["two_punctures_path"] != "":
    makefile_options["PREPROCESSOR_FLAGS"] += " -I{}/include".format(
      args["two_punctures_path"]
    )
    makefile_options["LINKER_FLAGS"] += " -L{}/lib".format(
      args["two_punctures_path"]
    )
    if args["rpath"]:
      makefile_options["LINKER_FLAGS"] += " -Wl,-rpath {}/lib".format(
        args["two_punctures_path"]
      )

  makefile_options["LIBRARY_FLAGS"] += f" -l{libtwopunc_name}"
else:
  definitions["TWO_PUNCTURES_OPTION"] = "NO_TWO_PUNCTURES"
  if args["prob"] == "z4c_one_puncture":
    definitions["TWO_PUNCTURES_OPTION"] = definitions["TWO_PUNCTURES_OPTION"]


definitions["GSL_OPTION"] = "NO_GSL"
if args["gsl"]:
  definitions["GSL_OPTION"] = "GSL"
  if args["gsl_path"] != "":
    makefile_options["PREPROCESSOR_FLAGS"] += " -I{}/include".format(
      args["gsl_path"]
    )
    makefile_options["LINKER_FLAGS"] += " -L{}/lib".format(args["gsl_path"])
    if args["rpath"]:
      makefile_options["LINKER_FLAGS"] += " -Wl,-rpath {}/lib".format(
        args["gsl_path"]
      )
  makefile_options["LIBRARY_FLAGS"] += " -lgsl -lgslcblas"

if args["lorene"]:
  definitions["LORENE_OPTION"] = "LORENE"

  makefile_options["LIBRARY_FLAGS"] += (
    " -llorene_export -llorene -llorenef77 -lgfortran"
  )
  if args["mkl"]:
    makefile_options["LIBRARY_FLAGS"] += (
      " -lmkl_intel_lp64 -lmkl_gnu_thread -lmkl_core"
    )
  else:
    makefile_options["LIBRARY_FLAGS"] += " -llapack -lblas"

  # this can be specified as lorene_path _or_ directly
  if args["lorene_path"] != "":
    definitions["LORENE_OPTION"] = "LORENE"

    makefile_options["PREPROCESSOR_FLAGS"] += (
      " -I{}/Export/C++/Include".format(args["lorene_path"])
    )
    makefile_options["PREPROCESSOR_FLAGS"] += " -I{}/C++/Include".format(
      args["lorene_path"]
    )
    makefile_options["LINKER_FLAGS"] += " -L{}/Lib".format(args["lorene_path"])

  if args["lorene_hardcoded_units"]:
    definitions["LORENE_HARDCODED_UNITS"] = "LORENE_HARDCODED_UNITS"
  else:
    definitions["LORENE_HARDCODED_UNITS"] = "NO_LORENE_HARDCODED_UNITS"

else:
  definitions["LORENE_OPTION"] = "NO_LORENE"
  definitions["LORENE_HARDCODED_UNITS"] = "NO_LORENE_HARDCODED_UNITS"

if "Lorene" in args["prob"]:
  if not args["f"] or not args["g"] or not args["z"]:
    msg = (
      '### CONFIGURE ERROR: The pgen "{name}" requires flags '
      "-f -g -z.".format(name=args["prob"])
    )
    raise SystemExit(
      msg,
    )

  if not args["lorene"]:
    msg = (
      '### CONFIGURE ERROR: The pgen "{name}" requires flags '
      "-lorene.".format(name=args["prob"])
    )
    raise SystemExit(
      msg,
    )

if args["elliptica"]:
  makefile_options["LIBRARY_FLAGS"] += (
    " -lelliptica_id_reader"  # -llapack -lblas'
  )

  # this can be specified as lorene_path _or_ directly
  if args["elliptica_path"] != "":
    makefile_options["PREPROCESSOR_FLAGS"] += " -I{}/include".format(
      args["elliptica_path"]
    )
    makefile_options["LINKER_FLAGS"] += " -L{}/lib".format(
      args["elliptica_path"]
    )

if "Elliptica" in args["prob"]:
  if not args["f"] or not args["g"] or not args["z"]:
    msg = (
      '### CONFIGURE ERROR: The pgen "{name}" requires flags '
      "-f -g -z.".format(name=args["prob"])
    )
    raise SystemExit(
      msg,
    )

  if not args["elliptica"]:
    msg = (
      '### CONFIGURE ERROR: The pgen "{name}" requires flags '
      "-elliptica.".format(name=args["prob"])
    )
    raise SystemExit(
      msg
    )

<<<<<<< HEAD
# -rns argument
if args['prob'] == "gr_rns":
#    if not args['gsl']:
#        raise SystemExit('### CONFIGURE ERROR: To compile with two punctures -gsl is required.')

    definitions['RNS_OPTION'] = 'RNS'

    if args['rns_path'] == '':
        os.system('mkdir -p extern/initial_data')
        args['rns_path'] = 'extern/initial_data/rns'
        if os.path.exists('../rnsc'):
            os.system('rm {}'.format(args['rns_path']))
            os.system('ln -s ../../../rnsc {}'.format(args['rns_path']))
        else:
            raise SystemExit('### CONFIGURE ERROR: To compile with rns, it is necessary to have external initial data rns library ../rnsc.')
    if args['rns_path'] != '':
        makefile_options['PREPROCESSOR_FLAGS'] += ' -I{0}/include'.format(
            args['rns_path'])
        makefile_options['LINKER_FLAGS'] += ' -L{0}/obj'.format(
            args['rns_path'])
    if (args['cxx'] == 'g++'
        or args['cxx'] == 'g++-simd'
        or args['cxx'] == 'g++-simd_O2'
        or args['cxx'] == 'icc' or args['cxx'] == 'cray'
        or args['cxx'] == 'icc-debug' or args['cxx'] == 'icc-phi'
        or args['cxx'] == 'clang++' or args['cxx'] == 'clang++-simd'
        or args['cxx'] == 'bgxl'):

        obj_dir = args['rns_path'] + '/obj/'
        so_names = ['RNS_equil_util.o', 'RNS_nrutil.o', 'RNS_rnsid_util.o',
                    'RNS_equil.o', 'RNS_extra.o', 'RNS.o']


        ## Check the external library has been compiled
        for so in so_names:
            if not os.path.isfile(obj_dir + so):
                print(obj_dir + so)
                raise SystemExit('### CONFIGURE ERROR: It appears that library ../rnsc has not been compiled yet: some objects files are missing.')

        for n in so_names:
            makefile_options['LIBRARY_FLAGS'] += ' ' + obj_dir + n
else:
    definitions['RNS_OPTION'] = 'NO_RNS'
=======
if args['sgrid']:
    definitions['SGRID_OPTION'] = 'SGRID'

    makefile_options['LIBRARY_FLAGS'] += ' -lsgrid -llapack -lblas'

    # this can be specified as sgrid_path _or_ directly
    if args['sgrid_path'] != '':
        definitions['SGRID_OPTION'] = 'SGRID'

        ##makefile_options['PREPROCESSOR_FLAGS'] += ' -I{0}/Export/C++/Include'.format(args['sgrid_path'])
        ##makefile_options['PREPROCESSOR_FLAGS'] += ' -I{0}/C++/Include'.format(args['sgrid_path'])
        makefile_options['LINKER_FLAGS'] += ' -L{0}/lib'.format(args['sgrid_path'])

else:
    definitions['SGRID_OPTION'] = 'NO_SGRID'

if 'Sgrid' in args['prob']:
    if not args['f'] or not args['g'] or not args['z']:
        raise SystemExit(
            '### CONFIGURE ERROR: The pgen "{name}" requires flags '
            '-f -g -z.'.format(
                name=args['prob']
            )
        )

    if not args['sgrid']:
        raise SystemExit(
            '### CONFIGURE ERROR: The pgen "{name}" requires flags '
            '-sgrid.'.format(
                name=args['prob']
            )
        )


>>>>>>> 4bc827bb
# --cflag=[string] argument
if args["cflag"] is not None:
  makefile_options["COMPILER_FLAGS"] += " " + args["cflag"]

# --include=[name] arguments
for include_path in args["include"]:
  makefile_options["COMPILER_FLAGS"] += (
    " -I" if not include_path.__contains__("-I") else " "
  ) + include_path

# --lib_path=[name] arguments
for library_path in args["lib_path"]:
  makefile_options["LINKER_FLAGS"] += " -L" + library_path
  if args["rpath"]:
    makefile_options["LINKER_FLAGS"] += " -Wl,-rpath " + library_path

# --lib=[name] arguments
for library_name in args["lib"]:
  makefile_options["LIBRARY_FLAGS"] += " -l" + library_name

# Assemble all flags of any sort given to compiler
definitions["COMPILER_FLAGS"] = " ".join(
  [
    makefile_options[opt + "_FLAGS"]
    for opt in ["PREPROCESSOR", "COMPILER", "LINKER", "LIBRARY"]
  ]
)

if args["compiler_sanitize_address"]:
  sa_args = [
    "-fsanitize=address",
    "-fsanitize=bounds",
    "-fsanitize=undefined",
    "-fsanitize=leak",
    "-fsanitize-address-use-after-scope",
    "-fsanitize=null",
    "-fno-omit-frame-pointer",
    "-g3",
  ]
  makefile_options["COMPILER_FLAGS"] += " " + " ".join(sa_args)

if args["compiler_sanitize_thread"]:
  st_args = ["-fsanitize=thread", "-fno-omit-frame-pointer", "-g3"]
  makefile_options["COMPILER_FLAGS"] += " " + " ".join(st_args)

if args["compiler_warnings"]:
  st_args = ["-Wall", "-Wextra", "-Wpedantic"]
  makefile_options["COMPILER_FLAGS"] += " " + " ".join(st_args)

# incorporate ccache via prepend
if args["ccache"]:
  makefile_options["COMPILER_COMMAND"] = (
    "ccache " + makefile_options["COMPILER_COMMAND"]
  )

  definitions["COMPILER_COMMAND"] = "ccache " + definitions["COMPILER_COMMAND"]


# use gold linker
if args["link_gold"]:
  makefile_options["LIBRARY_FLAGS"] += " -fuse-ld=gold"

# === Trimmed-down SRC_FILES needs treatment here =============================

# task list: ------------------------------------------------------------------
src_aux = [
  "$(wildcard src/task_list/task_*.cpp)",
]

if args["z"]:
  str_stem = "filter-out src/task_list"

  # task_list/gr
  src_aux.append("src/task_list/gr/task_list_aux_z4c.cpp")
  src_aux.append("src/task_list/gr/task_list_post_amr_z4c.cpp")

  if args["f"]:
    src_aux.append("src/task_list/gr/task_list_grmhd_z4c.cpp")

    src_aux.append("src/task_list/gr/task_list_grmhd_z4c_split_phase_mhd.cpp")
    src_aux.append(
      "src/task_list/gr/task_list_grmhd_z4c_split_phase_mhd_com.cpp"
    )
    src_aux.append("src/task_list/gr/task_list_grmhd_z4c_split_phase_z4c.cpp")
    src_aux.append(
      "src/task_list/gr/task_list_grmhd_z4c_split_phase_finalize.cpp"
    )
  else:
    src_aux.append("src/task_list/gr/task_list_gr_z4c.cpp")

  # str_gr = "$(wildcard src/task_list/gr/*.cpp)"
  # src_aux.append(f"{str_gr}")

  if args["m1"]:
    src_aux.append("$(wildcard src/task_list/m1/task_list_m1n0.cpp)")
    src_aux.append("$(wildcard src/task_list/m1/task_list_post_amr_m1n0.cpp)")

elif args["w"]:
  src_aux.append(
    "$(wildcard src/task_list/wave_equations/task_list_wave_2o.cpp)",
  )

elif args["m1"]:
  src_aux.append("$(wildcard src/task_list/m1/task_list_m1n0.cpp)")
  src_aux.append("$(wildcard src/task_list/m1/task_list_post_amr_m1n0.cpp)")

else:
  src_aux.append("$(wildcard src/task_list/time_integrator.cpp)")

if args["sts"]:
  src_aux.append("$(wildcard src/task_list/sts_task_list.cpp)")

makefile_options["TASK_LIST_SRC"] = "\\\n".join(src_aux)

# wave eqn: -------------------------------------------------------------------
src_aux = []

if args["w"]:
  src_aux.append("$(wildcard src/wave/*.cpp)")

makefile_options["WAVE_SRC"] = "\\\n".join(src_aux)

# M1: -------------------------------------------------------------------------
src_aux = []

if args["m1"]:
  src_aux.append("$(wildcard src/m1/*.cpp)")
  src_aux.append("$(wildcard src/m1/opacities/*.cpp)")
  src_aux.append("$(wildcard src/m1/opacities/fake/*.cpp)")
  src_aux.append("$(wildcard src/m1/opacities/photon/*.cpp)")
  if not args["m1_no_weakrates"]:
    src_aux.append("$(wildcard src/m1/opacities/weakrates/*.cpp)")

makefile_options["M1_SRC"] = "\\\n".join(src_aux)

# ejecta: ---------------------------------------------------------------------
if args["ejecta"]:
  src_aux = []
  src_aux.append("src/z4c/ejecta.cpp")
  makefile_options["EJECTA_SRC"] = "\\\n".join(src_aux)
else:
  src_aux = []
  makefile_options["EJECTA_SRC"] = "\\\n".join(src_aux)


# --- Step 4. Create new files, finish up --------------------------------

# Terminate all filenames with .cpp extension
makefile_options["PROBLEM_FILE"] += ".cpp"
makefile_options["COORDINATES_FILE"] += ".cpp"
makefile_options["EOS_FILE"] += ".cpp"
makefile_options["GENERAL_EOS_FILE"] += ".cpp"
makefile_options["RSOLVER_FILE"] += ".cpp"

# Read templates
with open(defsfile_input, "r") as current_file:
  defsfile_template = current_file.read()
with open(makefile_input, "r") as current_file:
  makefile_template = current_file.read()

# Deal with EOS
makefile_options["EOS_FILES"] = ""

# Absence of EOS
if args["eos"] == "none":
  print(args["eos"])
  aux = [ "        src/eos/none.cpp \\" ]
  makefile_options["EOS_FILES"] = "\n".join(aux) + "\n"

# Add PrimitiveSolver EOS files
files = [
  args["eospolicy"],
  args["errorpolicy"],
  "ps_error",
  f'cold_{args["eospolicy"]}',
]
if args["eos"] == "eostaudyn_ps":
  aux = [f"        src/z4c/primitive/{f}.cpp \\" for f in files]
  makefile_options["EOS_FILES"] = "\n".join(aux) + "\n"

# Make substitutions
for key, val in definitions.items():
  defsfile_template = re.sub(rf"@{key}@", val, defsfile_template)
for key, val in makefile_options.items():
  makefile_template = re.sub(rf"@{key}@", val, makefile_template)

# Write output files
with open(defsfile_output, "w") as current_file:
  current_file.write(defsfile_template)
with open(makefile_output, "w") as current_file:
  current_file.write(makefile_template)

# Finish with diagnostic output
# To match show_config.cpp output: use 2 space indent for option, value string starts on
# column 30

self_eta_damp_string = "Constant"
if args["z_eta_track_tp"]:
  self_eta_damp_string = "TP"
elif args["z_eta_conf"]:
  self_eta_damp_string = "Conformal"

print("GR-Athena++ configured with:")
print("  Problem generator:            " + args["prob"])
print("  Coordinate system:            " + args["coord"])
print("  Equation of state:            " + args["eos"])
print("  Riemann solver:               " + args["flux"])
print("  Hydrodynamics:                " + ("ON" if args["f"] else "OFF"))
print("  Magnetic fields:              " + ("ON" if args["b"] else "OFF"))
print("  Number of scalars:            " + args["nscalars"])
print("  Special relativity:           " + ("ON" if args["s"] else "OFF"))
print("  General relativity:           " + ("ON" if args["g"] else "OFF"))
print("  Z4c equations:                " + ("ON" if args["z"] else "OFF"))
if args["z"]:
    print("  z_cc:                         " + ("ON" if args["z_cc"] else "OFF"))
    print("  z_cx:                         " + ("ON" if args["z_cx"] else "OFF"))
    print("  z_vc:                         " + ("ON" if args["z_vc"] else "OFF"))

if args["z"]:
    print("  Z4c shift damping:            " + self_eta_damp_string)
    print("  Z4c refinement strategy:      " + ("box-in-box" if args["ref_box_in_box"]
                                                else "spheres"))
    print("  CCE:                          " + ("ON" if args["cce"] else "OFF"))
    print("  Ejecta:                       " + ("ON" if args["ejecta"] else "OFF"))

print("  M1 neutrino transport:        " + ("ON" if args["m1"] else "OFF"))

print("  Wave equation:                " + ("ON" if args["w"] else "OFF"))
if args["w"]:
    print("  w_cc:                         " + ("ON" if args["w_cc"] else "OFF"))
    print("  w_cx:                         " + ("ON" if args["w_cx"] else "OFF"))
    print("  w_vc:                         " + ("ON" if args["w_vc"] else "OFF"))

print("  Frame transformations:        " + ("ON" if args["t"] else "OFF"))
print("  Super-Time-Stepping:          " + ("ON" if args["sts"] else "OFF"))
print("  Shearing Box BCs:             " + ("ON" if args["shear"] else "OFF"))
print("  Debug flags:                  " + ("ON" if args["debug"] else "OFF"))
print("  Code coverage flags:          " + ("ON" if args["coverage"] else "OFF"))
print("  Linker flags:                 " + makefile_options["LINKER_FLAGS"] + " "
      + makefile_options["LIBRARY_FLAGS"])
print("  Floating-point precision:     " + ("single" if args["float"] else "double"))
print("  Number of ghost cells:        " + args["nghost"])
print("  Number of coarse ghosts (VC): " + definitions["NUMBER_COARSE_GHOSTS"])
print("  Number of coarse ghosts (CX): " + definitions["NUMBER_COARSE_GHOSTS_CX"])
print("  Total # extrapolation points: " + definitions["NUMBER_EXTRAPOLATION_POINTS"])
print("  MPI parallelism:              " + ("ON" if args["mpi"] else "OFF"))
print("  OpenMP parallelism:           " + ("ON" if args["omp"] else "OFF"))
print("  FFT:                          " + ("ON" if args["fft"] else "OFF"))
print("  HDF5 output:                  " + ("ON" if args["hdf5"] else "OFF"))
if args["hdf5"]:
    print("  HDF5 precision:               " + ("double" if args["h5double"] else "single"))
print("  GSL enabled:                  " + ("ON" if args["gsl"] else "OFF"))
print("  Compiler:                     " + args["cxx"])
print("  Compilation command:          " + makefile_options["COMPILER_COMMAND"] + " "
      + makefile_options["PREPROCESSOR_FLAGS"] + " " + makefile_options["COMPILER_FLAGS"])

#
# :D
#<|MERGE_RESOLUTION|>--- conflicted
+++ resolved
@@ -600,12 +600,10 @@
   "--elliptica_path", default="", help="path to Elliptica libraries"
 )
 
-<<<<<<< HEAD
 ## rns_path_argument
 parser.add_argument('--rns_path',
                     default='',
                     help='path to rns library')
-=======
 # -sgrid argument
 parser.add_argument('-sgrid',
                     action='store_true',
@@ -617,7 +615,6 @@
                     default='',
                     help='path to SGRID libraries')
 
->>>>>>> 4bc827bb
 # -ccache argument
 parser.add_argument(
   "-ccache", action="store_true", default=False, help="enable caching compiler",
@@ -1772,7 +1769,6 @@
       msg
     )
 
-<<<<<<< HEAD
 # -rns argument
 if args['prob'] == "gr_rns":
 #    if not args['gsl']:
@@ -1816,7 +1812,7 @@
             makefile_options['LIBRARY_FLAGS'] += ' ' + obj_dir + n
 else:
     definitions['RNS_OPTION'] = 'NO_RNS'
-=======
+
 if args['sgrid']:
     definitions['SGRID_OPTION'] = 'SGRID'
 
@@ -1851,7 +1847,6 @@
         )
 
 
->>>>>>> 4bc827bb
 # --cflag=[string] argument
 if args["cflag"] is not None:
   makefile_options["COMPILER_FLAGS"] += " " + args["cflag"]
